--- conflicted
+++ resolved
@@ -1,25 +1,13 @@
 import logging
 from pathlib import Path
 import sys
-<<<<<<< HEAD
-import dataclasses
-import json
-import logging
-import requests
-=======
 import tempfile
 
->>>>>>> 14d0889f
 import pytest
 
 from ray.dashboard.tests.conftest import *  # noqa
-<<<<<<< HEAD
-from ray._private.test_utils import (
-    format_web_url, wait_until_server_available, wait_for_condition)
-=======
 from ray._private.test_utils import (format_web_url, wait_for_condition,
                                      wait_until_server_available)
->>>>>>> 14d0889f
 from ray._private.job_manager import JobStatus
 from ray.dashboard.modules.job.sdk import JobSubmissionClient
 
@@ -27,73 +15,6 @@
 logger.setLevel(logging.DEBUG)
 
 
-<<<<<<< HEAD
-def _setup_webui_url(ray_start_with_dashboard):
-    webui_url = ray_start_with_dashboard["webui_url"]
-    assert wait_until_server_available(webui_url)
-    webui_url = format_web_url(webui_url)
-    return webui_url
-
-
-def _check_job_succeeded(job_id, endpoint):
-    # Job execution happens in background async run(), while job manager
-    # and web request APIs are synchronous.
-    status_request = JobStatusRequest(job_id=job_id)
-    resp = requests.get(
-        endpoint, json=json.dumps(dataclasses.asdict(status_request)))
-    resp.raise_for_status()
-
-    data = resp.json()
-    response = JobStatusResponse(**data)
-    status = response.job_status
-
-    assert status in {
-        JobStatus.PENDING, JobStatus.RUNNING, JobStatus.SUCCEEDED
-    }
-    return status == JobStatus.SUCCEEDED
-
-
-@pytest.mark.parametrize(
-    "working_dir",
-    [lazy_fixture("local_working_dir"),
-     lazy_fixture("s3_working_dir")])
-def test_submit_job(disable_aiohttp_cache, enable_test_module,
-                    ray_start_with_dashboard, working_dir):
-    webui_url = _setup_webui_url(ray_start_with_dashboard)
-
-    job_spec = JobSpec(
-        runtime_env=working_dir["runtime_env"],
-        entrypoint=working_dir["entrypoint"],
-        metadata=dict())
-
-    submit_request = JobSubmitRequest(job_spec=job_spec)
-
-    resp = requests.post(
-        f"{webui_url}/submit",
-        json=json.dumps(dataclasses.asdict(submit_request)))
-    resp.raise_for_status()
-    data = resp.json()
-    response = JobSubmitResponse(**data)
-    job_id = response.job_id
-
-    wait_for_condition(
-        _check_job_succeeded, job_id=job_id, endpoint=f"{webui_url}/status")
-
-    logs_request = JobLogsRequest(job_id=job_id)
-    resp = requests.get(
-        f"{webui_url}/logs", json=json.dumps(dataclasses.asdict(logs_request)))
-    resp.raise_for_status()
-
-    data = resp.json()
-    response = JobLogsResponse(**data)
-    assert response.stdout == working_dir["expected_stdout"]
-    assert response.stderr == working_dir["expected_stderr"]
-
-
-def test_job_metadata(disable_aiohttp_cache, enable_test_module,
-                      ray_start_with_dashboard):
-    webui_url = _setup_webui_url(ray_start_with_dashboard)
-=======
 @pytest.fixture
 def job_sdk_client(ray_start_with_dashboard, disable_aiohttp_cache,
                    enable_test_module):
@@ -179,7 +100,6 @@
 
 def test_job_metadata(job_sdk_client):
     client = job_sdk_client
->>>>>>> 14d0889f
 
     print_metadata_cmd = (
         "python -c\""
@@ -195,34 +115,11 @@
             "key1": "val1",
             "key2": "val2"
         })
-<<<<<<< HEAD
-    submit_request = JobSubmitRequest(job_spec=job_spec)
-
-    resp = requests.post(
-        f"{webui_url}/submit",
-        json=json.dumps(dataclasses.asdict(submit_request)))
-    resp.raise_for_status()
-    data = resp.json()
-    response = JobSubmitResponse(**data)
-    job_id = response.job_id
-
-    wait_for_condition(
-        _check_job_succeeded, job_id=job_id, endpoint=f"{webui_url}/status")
-
-    logs_request = JobLogsRequest(job_id=job_id)
-    resp = requests.get(
-        f"{webui_url}/logs", json=json.dumps(dataclasses.asdict(logs_request)))
-    resp.raise_for_status()
-    data = resp.json()
-    response = JobLogsResponse(**data)
-    assert response.stdout == "{'key1': 'val1', 'key2': 'val2'}"
-=======
 
     wait_for_condition(_check_job_succeeded, client=client, job_id=job_id)
 
     stdout, stderr = client.get_job_logs(job_id)
     assert stdout == "{'key1': 'val1', 'key2': 'val2'}"
->>>>>>> 14d0889f
 
 
 if __name__ == "__main__":
