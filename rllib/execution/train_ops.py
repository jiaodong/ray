import logging
import numpy as np
import math
import time
from typing import Dict, List, Tuple, Any

import ray
from ray.rllib.evaluation.worker_set import WorkerSet
from ray.rllib.execution.common import (
    AGENT_STEPS_TRAINED_COUNTER,
    APPLY_GRADS_TIMER,
    COMPUTE_GRADS_TIMER,
    LAST_TARGET_UPDATE_TS,
    LEARN_ON_BATCH_TIMER,
    LOAD_BATCH_TIMER,
    NUM_TARGET_UPDATES,
    STEPS_SAMPLED_COUNTER,
    STEPS_TRAINED_COUNTER,
    STEPS_TRAINED_THIS_ITER_COUNTER,
    WORKER_UPDATE_TIMER,
    _check_sample_batch_type,
    _get_global_vars,
    _get_shared_metrics,
)
from ray.rllib.policy.sample_batch import DEFAULT_POLICY_ID, MultiAgentBatch
from ray.rllib.utils.annotations import DeveloperAPI
from ray.rllib.utils.deprecation import DEPRECATED_VALUE, deprecation_warning
from ray.rllib.utils.framework import try_import_tf
from ray.rllib.utils.metrics import NUM_ENV_STEPS_TRAINED, NUM_AGENT_STEPS_TRAINED
from ray.rllib.utils.metrics.learner_info import LearnerInfoBuilder, LEARNER_INFO
from ray.rllib.utils.sgd import do_minibatch_sgd
from ray.rllib.utils.typing import PolicyID, SampleBatchType, ModelGradients

tf1, tf, tfv = try_import_tf()

logger = logging.getLogger(__name__)


@DeveloperAPI
def train_one_step(algorithm, train_batch, policies_to_train=None) -> Dict:
    """Function that improves the all policies in `train_batch` on the local worker.

    Examples:
        >>> from ray.rllib.execution.rollout_ops import synchronous_parallel_sample
        >>> algo = [...] # doctest: +SKIP
        >>> train_batch = synchronous_parallel_sample(algo.workers) # doctest: +SKIP
        >>> # This trains the policy on one batch.
        >>> results = train_one_step(algo, train_batch)) # doctest: +SKIP
        {"default_policy": ...}

    Updates the NUM_ENV_STEPS_TRAINED and NUM_AGENT_STEPS_TRAINED counters as well as
    the LEARN_ON_BATCH_TIMER timer of the `algorithm` object.
    """

    config = algorithm.config
    workers = algorithm.workers
    local_worker = workers.local_worker()
    num_sgd_iter = config.get("num_sgd_iter", 1)
    sgd_minibatch_size = config.get("sgd_minibatch_size", 0)

    learn_timer = algorithm._timers[LEARN_ON_BATCH_TIMER]
    with learn_timer:
        # Subsample minibatches (size=`sgd_minibatch_size`) from the
        # train batch and loop through train batch `num_sgd_iter` times.
        if num_sgd_iter > 1 or sgd_minibatch_size > 0:
            info = do_minibatch_sgd(
                train_batch,
                {
                    pid: local_worker.get_policy(pid)
                    for pid in policies_to_train
                    or local_worker.get_policies_to_train(train_batch)
                },
                local_worker,
                num_sgd_iter,
                sgd_minibatch_size,
                [],
            )
        # Single update step using train batch.
        else:
            info = local_worker.learn_on_batch(train_batch)

    learn_timer.push_units_processed(train_batch.count)
    algorithm._counters[NUM_ENV_STEPS_TRAINED] += train_batch.count
    algorithm._counters[NUM_AGENT_STEPS_TRAINED] += train_batch.agent_steps()

    return info


@DeveloperAPI
def multi_gpu_train_one_step(algorithm, train_batch) -> Dict:
    """Multi-GPU version of train_one_step.

    Uses the policies' `load_batch_into_buffer` and `learn_on_loaded_batch` methods
    to be more efficient wrt CPU/GPU data transfers. For example, when doing multiple
    passes through a train batch (e.g. for PPO) using `config.num_sgd_iter`, the
    actual train batch is only split once and loaded once into the GPU(s).

    Examples:
        >>> from ray.rllib.execution.rollout_ops import synchronous_parallel_sample
        >>> algo = [...] # doctest: +SKIP
        >>> train_batch = synchronous_parallel_sample(algo.workers) # doctest: +SKIP
        >>> # This trains the policy on one batch.
        >>> results = multi_gpu_train_one_step(algo, train_batch)) # doctest: +SKIP
        {"default_policy": ...}

    Updates the NUM_ENV_STEPS_TRAINED and NUM_AGENT_STEPS_TRAINED counters as well as
    the LOAD_BATCH_TIMER and LEARN_ON_BATCH_TIMER timers of the Algorithm instance.
    """
    config = algorithm.config
    workers = algorithm.workers
    local_worker = workers.local_worker()
    num_sgd_iter = config.get("num_sgd_iter", 1)
    sgd_minibatch_size = config.get("sgd_minibatch_size", config["train_batch_size"])

    # Determine the number of devices (GPUs or 1 CPU) we use.
    num_devices = int(math.ceil(config["num_gpus"] or 1))

    # Make sure total batch size is dividable by the number of devices.
    # Batch size per tower.
    per_device_batch_size = sgd_minibatch_size // num_devices
    # Total batch size.
    batch_size = per_device_batch_size * num_devices
    assert batch_size % num_devices == 0
    assert batch_size >= num_devices, "Batch size too small!"

    # Handle everything as if multi-agent.
    train_batch = train_batch.as_multi_agent()

    # Load data into GPUs.
    load_timer = algorithm._timers[LOAD_BATCH_TIMER]
    with load_timer:
        num_loaded_samples = {}
        for policy_id, batch in train_batch.policy_batches.items():
            # Not a policy-to-train.
            if not local_worker.is_policy_to_train(policy_id, train_batch):
                continue

            # Decompress SampleBatch, in case some columns are compressed.
            batch.decompress_if_needed()

            # Load the entire train batch into the Policy's only buffer
            # (idx=0). Policies only have >1 buffers, if we are training
            # asynchronously.
            num_loaded_samples[policy_id] = local_worker.policy_map[
                policy_id
            ].load_batch_into_buffer(batch, buffer_index=0)

    # Execute minibatch SGD on loaded data.
<<<<<<< HEAD
    learn_timer = trainer._timers[LEARN_ON_BATCH_TIMER]
    # learn_on_loaded_batch_timer = trainer._timers[LEARN_ON_LOADED_BATCH_TIMER]
=======
    learn_timer = algorithm._timers[LEARN_ON_BATCH_TIMER]
>>>>>>> 2950a4c3
    with learn_timer:
        # Use LearnerInfoBuilder as a unified way to build the final
        # results dict from `learn_on_loaded_batch` call(s).
        # This makes sure results dicts always have the same structure
        # no matter the setup (multi-GPU, multi-agent, minibatch SGD,
        # tf vs torch).
        learner_info_builder = LearnerInfoBuilder(num_devices=num_devices)

        for policy_id, samples_per_device in num_loaded_samples.items():
            policy = local_worker.policy_map[policy_id]
            num_batches = max(1, int(samples_per_device) // int(per_device_batch_size))
            logger.debug("== sgd epochs for {} ==".format(policy_id))
            for i in range(num_sgd_iter):
                print(f">>>> sgd_iter: {i}")
                permutation = np.random.permutation(num_batches)
                for batch_index in range(num_batches):
                    # Learn on the pre-loaded data in the buffer.
                    # Note: For minibatch SGD, the data is an offset into
                    # the pre-loaded entire train batch.
                    print(f">>>> batch_index: {batch_index}")
                    start = time.time()
                    results = policy.learn_on_loaded_batch(
                        permutation[batch_index] * per_device_batch_size, buffer_index=0
                    )
                    print(f">>>> learn_on_loaded_batch: {(time.time() - start)*1000}ms")
                    learner_info_builder.add_learn_on_batch_results(results, policy_id)

        # Tower reduce and finalize results.
        learner_info = learner_info_builder.finalize()

    load_timer.push_units_processed(train_batch.count)
    learn_timer.push_units_processed(train_batch.count)

    # TODO: Move this into Trainer's `training_iteration` method for
    #  better transparency.
    algorithm._counters[NUM_ENV_STEPS_TRAINED] += train_batch.count
    algorithm._counters[NUM_AGENT_STEPS_TRAINED] += train_batch.agent_steps()

    return learner_info


class TrainOneStep:
    def __init__(
        self,
        workers: WorkerSet,
        policies: List[PolicyID] = frozenset([]),
        num_sgd_iter: int = 1,
        sgd_minibatch_size: int = 0,
    ):
        self.workers = workers
        self.local_worker = workers.local_worker()
        self.policies = policies
        self.num_sgd_iter = num_sgd_iter
        self.sgd_minibatch_size = sgd_minibatch_size

    def __call__(self, batch: SampleBatchType) -> (SampleBatchType, List[dict]):
        _check_sample_batch_type(batch)
        metrics = _get_shared_metrics()
        learn_timer = metrics.timers[LEARN_ON_BATCH_TIMER]
        lw = self.local_worker
        with learn_timer:
            # Subsample minibatches (size=`sgd_minibatch_size`) from the
            # train batch and loop through train batch `num_sgd_iter` times.
            if self.num_sgd_iter > 1 or self.sgd_minibatch_size > 0:
                learner_info = do_minibatch_sgd(
                    batch,
                    {
                        pid: lw.get_policy(pid)
                        for pid in self.policies or lw.get_policies_to_train(batch)
                    },
                    lw,
                    self.num_sgd_iter,
                    self.sgd_minibatch_size,
                    [],
                )
            # Single update step using train batch.
            else:
                learner_info = lw.learn_on_batch(batch)

            metrics.info[LEARNER_INFO] = learner_info
            learn_timer.push_units_processed(batch.count)
        metrics.counters[STEPS_TRAINED_COUNTER] += batch.count
        metrics.counters[STEPS_TRAINED_THIS_ITER_COUNTER] = batch.count
        if isinstance(batch, MultiAgentBatch):
            metrics.counters[AGENT_STEPS_TRAINED_COUNTER] += batch.agent_steps()
        # Update weights - after learning on the local worker - on all remote
        # workers.
        if self.workers.remote_workers():
            with metrics.timers[WORKER_UPDATE_TIMER]:
                weights = ray.put(
                    lw.get_weights(self.policies or lw.get_policies_to_train(batch))
                )
                for e in self.workers.remote_workers():
                    e.set_weights.remote(weights, _get_global_vars())
        # Also update global vars of the local worker.
        lw.set_global_vars(_get_global_vars())
        return batch, learner_info


class MultiGPUTrainOneStep:
    def __init__(
        self,
        *,
        workers: WorkerSet,
        sgd_minibatch_size: int,
        num_sgd_iter: int,
        num_gpus: int,
        _fake_gpus: bool = False,
        # Deprecated args.
        shuffle_sequences=DEPRECATED_VALUE,
        framework=DEPRECATED_VALUE
    ):
        if framework != DEPRECATED_VALUE or shuffle_sequences != DEPRECATED_VALUE:
            deprecation_warning(
                old="MultiGPUTrainOneStep(framework=..., shuffle_sequences=...)",
                error=False,
            )

        self.workers = workers
        self.local_worker = workers.local_worker()
        self.num_sgd_iter = num_sgd_iter
        self.sgd_minibatch_size = sgd_minibatch_size
        self.shuffle_sequences = shuffle_sequences

        # Collect actual GPU devices to use.
        if not num_gpus:
            _fake_gpus = True
            num_gpus = 1
        type_ = "cpu" if _fake_gpus else "gpu"
        self.devices = [
            "/{}:{}".format(type_, 0 if _fake_gpus else i)
            for i in range(int(math.ceil(num_gpus)))
        ]

        # Make sure total batch size is dividable by the number of devices.
        # Batch size per tower.
        self.per_device_batch_size = sgd_minibatch_size // len(self.devices)
        # Total batch size.
        self.batch_size = self.per_device_batch_size * len(self.devices)
        assert self.batch_size % len(self.devices) == 0
        assert self.batch_size >= len(self.devices), "Batch size too small!"

    def __call__(self, samples: SampleBatchType) -> (SampleBatchType, List[dict]):
        _check_sample_batch_type(samples)

        # Handle everything as if multi agent.
        samples = samples.as_multi_agent()

        metrics = _get_shared_metrics()
        load_timer = metrics.timers[LOAD_BATCH_TIMER]
        learn_timer = metrics.timers[LEARN_ON_BATCH_TIMER]
        # Load data into GPUs.
        with load_timer:
            num_loaded_samples = {}
            for policy_id, batch in samples.policy_batches.items():
                # Not a policy-to-train.
                if not self.local_worker.is_policy_to_train(policy_id, samples):
                    continue

                # Decompress SampleBatch, in case some columns are compressed.
                batch.decompress_if_needed()

                # Load the entire train batch into the Policy's only buffer
                # (idx=0). Policies only have >1 buffers, if we are training
                # asynchronously.
                num_loaded_samples[policy_id] = self.local_worker.policy_map[
                    policy_id
                ].load_batch_into_buffer(batch, buffer_index=0)

        # Execute minibatch SGD on loaded data.
        with learn_timer:
            # Use LearnerInfoBuilder as a unified way to build the final
            # results dict from `learn_on_loaded_batch` call(s).
            # This makes sure results dicts always have the same structure
            # no matter the setup (multi-GPU, multi-agent, minibatch SGD,
            # tf vs torch).
            learner_info_builder = LearnerInfoBuilder(num_devices=len(self.devices))

            for policy_id, samples_per_device in num_loaded_samples.items():
                policy = self.local_worker.policy_map[policy_id]
                num_batches = max(
                    1, int(samples_per_device) // int(self.per_device_batch_size)
                )
                logger.debug("== sgd epochs for {} ==".format(policy_id))
                for _ in range(self.num_sgd_iter):
                    permutation = np.random.permutation(num_batches)
                    for batch_index in range(num_batches):
                        # Learn on the pre-loaded data in the buffer.
                        # Note: For minibatch SGD, the data is an offset into
                        # the pre-loaded entire train batch.
                        results = policy.learn_on_loaded_batch(
                            permutation[batch_index] * self.per_device_batch_size,
                            buffer_index=0,
                        )

                        learner_info_builder.add_learn_on_batch_results(
                            results, policy_id
                        )

            # Tower reduce and finalize results.
            learner_info = learner_info_builder.finalize()

        load_timer.push_units_processed(samples.count)
        learn_timer.push_units_processed(samples.count)

        metrics.counters[STEPS_TRAINED_COUNTER] += samples.count
        metrics.counters[STEPS_TRAINED_THIS_ITER_COUNTER] = samples.count
        metrics.counters[AGENT_STEPS_TRAINED_COUNTER] += samples.agent_steps()
        metrics.info[LEARNER_INFO] = learner_info

        if self.workers.remote_workers():
            with metrics.timers[WORKER_UPDATE_TIMER]:
                weights = ray.put(
                    self.workers.local_worker().get_weights(
                        self.local_worker.get_policies_to_train()
                    )
                )
                for e in self.workers.remote_workers():
                    e.set_weights.remote(weights, _get_global_vars())

        # Also update global vars of the local worker.
        self.workers.local_worker().set_global_vars(_get_global_vars())
        return samples, learner_info


# Backward compatibility.
TrainTFMultiGPU = MultiGPUTrainOneStep


class ComputeGradients:
    """Callable that computes gradients with respect to the policy loss.

    This should be used with the .for_each() operator.

    Examples:
        >>> from ray.rllib.execution.train_ops import ComputeGradients
        >>> rollouts, workers = ... # doctest: +SKIP
        >>> grads_op = rollouts.for_each(ComputeGradients(workers)) # doctest: +SKIP
        >>> print(next(grads_op)) # doctest: +SKIP
        {"var_0": ..., ...}, 50  # grads, batch count

    Updates the LEARNER_INFO info field in the local iterator context.
    """

    def __init__(self, workers: WorkerSet):
        self.workers = workers

    def __call__(self, samples: SampleBatchType) -> Tuple[ModelGradients, int]:
        _check_sample_batch_type(samples)
        metrics = _get_shared_metrics()
        with metrics.timers[COMPUTE_GRADS_TIMER]:
            grad, info = self.workers.local_worker().compute_gradients(
                samples, single_agent=True
            )
        # RolloutWorker.compute_gradients returned single-agent stats.
        metrics.info[LEARNER_INFO] = {DEFAULT_POLICY_ID: info}
        return grad, samples.count


class ApplyGradients:
    """Callable that applies gradients and updates workers.

    This should be used with the .for_each() operator.

    Examples:
        >>> from ray.rllib.execution.train_ops import ApplyGradients
        >>> grad_op, workers = ... # doctest: +SKIP
        >>> apply_op = grads_op.for_each(ApplyGradients(workers)) # doctest: +SKIP
        >>> print(next(apply_op)) # doctest: +SKIP
        None

    Updates the STEPS_TRAINED_COUNTER counter in the local iterator context.
    """

    def __init__(
        self, workers, policies: List[PolicyID] = frozenset([]), update_all=True
    ):
        """Creates an ApplyGradients instance.

        Args:
            workers: workers to apply gradients to.
            update_all: If true, updates all workers. Otherwise, only
                update the worker that produced the sample batch we are
                currently processing (i.e., A3C style).
        """
        self.workers = workers
        self.local_worker = workers.local_worker()
        self.policies = policies
        self.update_all = update_all

    def __call__(self, item: Tuple[ModelGradients, int]) -> None:
        if not isinstance(item, tuple) or len(item) != 2:
            raise ValueError(
                "Input must be a tuple of (grad_dict, count), got {}".format(item)
            )
        gradients, count = item
        metrics = _get_shared_metrics()
        metrics.counters[STEPS_TRAINED_COUNTER] += count
        metrics.counters[STEPS_TRAINED_THIS_ITER_COUNTER] = count

        apply_timer = metrics.timers[APPLY_GRADS_TIMER]
        with apply_timer:
            self.local_worker.apply_gradients(gradients)
            apply_timer.push_units_processed(count)

        # Also update global vars of the local worker.
        self.local_worker.set_global_vars(_get_global_vars())

        if self.update_all:
            if self.workers.remote_workers():
                with metrics.timers[WORKER_UPDATE_TIMER]:
                    weights = ray.put(
                        self.local_worker.get_weights(
                            self.policies or self.local_worker.get_policies_to_train()
                        )
                    )
                    for e in self.workers.remote_workers():
                        e.set_weights.remote(weights, _get_global_vars())
        else:
            if metrics.current_actor is None:
                raise ValueError(
                    "Could not find actor to update. When "
                    "update_all=False, `current_actor` must be set "
                    "in the iterator context."
                )
            with metrics.timers[WORKER_UPDATE_TIMER]:
                weights = self.local_worker.get_weights(
                    self.policies or self.local_worker.get_policies_to_train()
                )
                metrics.current_actor.set_weights.remote(weights, _get_global_vars())


class AverageGradients:
    """Callable that averages the gradients in a batch.

    This should be used with the .for_each() operator after a set of gradients
    have been batched with .batch().

    Examples:
        >>> from ray.rllib.execution.train_ops import AverageGradients
        >>> grads_op = ... # doctest: +SKIP
        >>> batched_grads = grads_op.batch(32) # doctest: +SKIP
        >>> avg_grads = batched_grads.for_each(AverageGradients()) # doctest: +SKIP
        >>> print(next(avg_grads)) # doctest: +SKIP
        {"var_0": ..., ...}, 1600  # averaged grads, summed batch count
    """

    def __call__(
        self, gradients: List[Tuple[ModelGradients, int]]
    ) -> Tuple[ModelGradients, int]:
        acc = None
        sum_count = 0
        for grad, count in gradients:
            if acc is None:
                acc = grad
            else:
                acc = [a + b for a, b in zip(acc, grad)]
            sum_count += count
        logger.info(
            "Computing average of {} microbatch gradients "
            "({} samples total)".format(len(gradients), sum_count)
        )
        return acc, sum_count


class UpdateTargetNetwork:
    """Periodically call policy.update_target() on all trainable policies.

    This should be used with the .for_each() operator after training step
    has been taken.

    Examples:
        >>> from ray.rllib.execution.train_ops import UpdateTargetNetwork
        >>> from ray.rllib.execution import ParallelRollouts, TrainOneStep
        >>> workers = ... # doctest: +SKIP
        >>> train_op = ParallelRollouts(...).for_each( # doctest: +SKIP
        ...     TrainOneStep(...))
        >>> update_op = train_op.for_each( # doctest: +SKIP
        ...     UpdateTargetNetwork(workers, target_update_freq=500)) # doctest: +SKIP
        >>> print(next(update_op)) # doctest: +SKIP
        None

    Updates the LAST_TARGET_UPDATE_TS and NUM_TARGET_UPDATES counters in the
    local iterator context. The value of the last update counter is used to
    track when we should update the target next.
    """

    def __init__(
        self,
        workers: WorkerSet,
        target_update_freq: int,
        by_steps_trained: bool = False,
        policies: List[PolicyID] = frozenset([]),
    ):
        self.workers = workers
        self.local_worker = workers.local_worker()
        self.target_update_freq = target_update_freq
        self.policies = policies
        if by_steps_trained:
            self.metric = STEPS_TRAINED_COUNTER
        else:
            self.metric = STEPS_SAMPLED_COUNTER

    def __call__(self, _: Any) -> None:
        metrics = _get_shared_metrics()
        cur_ts = metrics.counters[self.metric]
        last_update = metrics.counters[LAST_TARGET_UPDATE_TS]
        if cur_ts - last_update >= self.target_update_freq:
            to_update = self.policies or self.local_worker.get_policies_to_train()
            self.workers.local_worker().foreach_policy_to_train(
                lambda p, pid: pid in to_update and p.update_target()
            )
            metrics.counters[NUM_TARGET_UPDATES] += 1
            metrics.counters[LAST_TARGET_UPDATE_TS] = cur_ts<|MERGE_RESOLUTION|>--- conflicted
+++ resolved
@@ -146,12 +146,7 @@
             ].load_batch_into_buffer(batch, buffer_index=0)
 
     # Execute minibatch SGD on loaded data.
-<<<<<<< HEAD
-    learn_timer = trainer._timers[LEARN_ON_BATCH_TIMER]
-    # learn_on_loaded_batch_timer = trainer._timers[LEARN_ON_LOADED_BATCH_TIMER]
-=======
     learn_timer = algorithm._timers[LEARN_ON_BATCH_TIMER]
->>>>>>> 2950a4c3
     with learn_timer:
         # Use LearnerInfoBuilder as a unified way to build the final
         # results dict from `learn_on_loaded_batch` call(s).
