--- conflicted
+++ resolved
@@ -1,23 +1,8 @@
-<<<<<<< HEAD
-"""
-Proximal Policy Optimization (PPO)
-==================================
-
-This file defines the distributed Trainer class for proximal policy
-optimization.
-See `ppo_[tf|torch]_policy.py` for the definition of the policy loss.
-
-Detailed documentation: https://docs.ray.io/en/master/rllib-algorithms.html#ppo
-"""
-
-import logging
-from typing import List, Optional, Type, Union
-
-from ray.util.debug import log_once
-from ray.rllib.agents.trainer import Trainer
-from ray.rllib.agents.trainer_config import TrainerConfig
-from ray.rllib.execution.rollout_ops import (
-    standardize_fields,
+from ray.rllib.algorithms.ppo import (  # noqa
+    ppo_tf_policy,
+    ppo_torch_policy,
+    PPO as PPOTrainer,
+    DEFAULT_CONFIG,
 )
 from ray.rllib.execution.train_ops import (
     train_one_step,
@@ -494,12 +479,4 @@
         return super().__getitem__(item)
 
 
-DEFAULT_CONFIG = _deprecated_default_config()
-=======
-from ray.rllib.algorithms.ppo import (  # noqa
-    ppo_tf_policy,
-    ppo_torch_policy,
-    PPO as PPOTrainer,
-    DEFAULT_CONFIG,
-)
->>>>>>> 2950a4c3
+DEFAULT_CONFIG = _deprecated_default_config()