import pytest
import os
import sys
from typing import TypeVar, Any

import numpy as np

import ray
from ray import serve
from ray.serve.api import RayServeDAGHandle
from ray.experimental.dag.input_node import InputNode
from ray.serve.pipeline.api import build as pipeline_build

RayHandleLike = TypeVar("RayHandleLike")
NESTED_HANDLE_KEY = "nested_handle"


@serve.deployment
class ClassHello:
    def __init__(self):
        pass

    def hello(self):
        return "hello"


@serve.deployment
class Model:
    def __init__(self, weight: int, ratio: float = None):
        self.weight = weight
        self.ratio = ratio or 1

    def forward(self, input: int):
        return self.ratio * self.weight * input

    def __call__(self, request):
        input_data = request
        return self.ratio * self.weight * input_data


@serve.deployment
class Combine:
    def __init__(
        self,
        m1: "RayHandleLike",
        m2: "RayHandleLike" = None,
        m2_nested: bool = False,
    ):
        self.m1 = m1
        self.m2 = m2.get(NESTED_HANDLE_KEY) if m2_nested else m2

    def __call__(self, req):
        r1_ref = self.m1.forward.remote(req)
        r2_ref = self.m2.forward.remote(req)
        return sum(ray.get([r1_ref, r2_ref]))


@serve.deployment
class Counter:
    def __init__(self, val):
        self.val = val

    def get(self):
        return self.val

    def inc(self, inc):
        self.val += inc


@serve.deployment
def fn_hello():
    return "hello"


@serve.deployment
def combine(m1_output, m2_output, kwargs_output=0):
    return m1_output + m2_output + kwargs_output


def class_factory():
    class MyInlineClass:
        def __init__(self, val):
            self.val = val

        def get(self):
            return self.val

    return MyInlineClass


@serve.deployment
class Adder:
    def __init__(self, increment: int):
        self.increment = increment

    def forward(self, inp: int) -> int:
        print(f"Adder got {inp}")
        return inp + self.increment

    __call__ = forward


@serve.deployment
class Driver:
    def __init__(self, dag: RayServeDAGHandle):
        self.dag = dag

    async def __call__(self, inp: Any) -> Any:
        print(f"Driver got {inp}")
        return await self.dag.remote(inp)


@serve.deployment
class NoargDriver:
    def __init__(self, dag: RayServeDAGHandle):
        self.dag = dag

    async def __call__(self):
        return await self.dag.remote()


def test_single_func_no_input(serve_instance):
    dag = fn_hello.bind()
    serve_dag = NoargDriver.bind(dag)

    handle = serve.run(serve_dag)
    assert ray.get(handle.remote()) == "hello"


def test_single_func_deployment_dag(serve_instance):
    with InputNode() as dag_input:
        dag = combine.bind(dag_input[0], dag_input[1], kwargs_output=1)
        serve_dag = Driver.bind(dag)
    handle = serve.run(serve_dag)
    assert ray.get(handle.remote([1, 2])) == 4


def test_chained_function(serve_instance):
    @serve.deployment
    def func_1(input):
        return input

    @serve.deployment
    def func_2(input):
        return input * 2

    with InputNode() as dag_input:
        output_1 = func_1.bind(dag_input)
        output_2 = func_2.bind(dag_input)
        serve_dag = combine.bind(output_1, output_2)
    with pytest.raises(ValueError, match="Please provide a driver class"):
        _ = serve.run(serve_dag)

    handle = serve.run(Driver.bind(serve_dag))
    assert ray.get(handle.remote(2)) == 6  # 2 + 2*2


def test_simple_class_with_class_method(serve_instance):
    with InputNode() as dag_input:
        model = Model.bind(2, ratio=0.3)
        dag = model.forward.bind(dag_input)
        serve_dag = Driver.bind(dag)
    handle = serve.run(serve_dag)
    assert ray.get(handle.remote(1)) == 0.6


def test_func_class_with_class_method(serve_instance):
    with InputNode() as dag_input:
        m1 = Model.bind(1)
        m2 = Model.bind(2)
        m1_output = m1.forward.bind(dag_input[0])
        m2_output = m2.forward.bind(dag_input[1])
        combine_output = combine.bind(m1_output, m2_output, kwargs_output=dag_input[2])
        serve_dag = Driver.bind(combine_output)

    handle = serve.run(serve_dag)
    assert ray.get(handle.remote([1, 2, 3])) == 8


def test_multi_instantiation_class_deployment_in_init_args(serve_instance):
    with InputNode() as dag_input:
        m1 = Model.bind(2)
        m2 = Model.bind(3)
        combine = Combine.bind(m1, m2=m2)
        combine_output = combine.bind(dag_input)
        serve_dag = Driver.bind(combine_output)

    handle = serve.run(serve_dag)
    assert ray.get(handle.remote(1)) == 5


def test_shared_deployment_handle(serve_instance):
    with InputNode() as dag_input:
        m = Model.bind(2)
        combine = Combine.bind(m, m2=m)
        combine_output = combine.bind(dag_input)
        serve_dag = Driver.bind(combine_output)

    handle = serve.run(serve_dag)
    assert ray.get(handle.remote(1)) == 4


def test_multi_instantiation_class_nested_deployment_arg_dag(serve_instance):
    with InputNode() as dag_input:
        m1 = Model.bind(2)
        m2 = Model.bind(3)
        combine = Combine.bind(m1, m2={NESTED_HANDLE_KEY: m2}, m2_nested=True)
        output = combine.bind(dag_input)
        serve_dag = Driver.bind(output)

    handle = serve.run(serve_dag)
    assert ray.get(handle.remote(1)) == 5


def test_class_factory(serve_instance):
    with InputNode() as _:
        instance = serve.deployment(class_factory()).bind(3)
        output = instance.get.bind()
        serve_dag = NoargDriver.bind(output)

    handle = serve.run(serve_dag)
    assert ray.get(handle.remote()) == 3


@serve.deployment
class Echo:
    def __init__(self, s: str):
        self._s = s

    def __call__(self, *args):
        return self._s


def test_single_node_deploy_success(serve_instance):
    m1 = Adder.bind(1)
    handle = serve.run(m1)
    assert ray.get(handle.remote(41)) == 42


def test_single_node_driver_sucess(serve_instance):
    m1 = Adder.bind(1)
    m2 = Adder.bind(2)
    with InputNode() as input_node:
        out = m1.forward.bind(input_node)
        out = m2.forward.bind(out)
    driver = Driver.bind(out)
    handle = serve.run(driver)
    assert ray.get(handle.remote(39)) == 42


def test_options_and_names(serve_instance):

    m1 = Adder.bind(1)
    m1_built = pipeline_build(m1)[-1]
    assert m1_built.name == "Adder"

    m1 = Adder.options(name="Adder2").bind(1)
    m1_built = pipeline_build(m1)[-1]
    assert m1_built.name == "Adder2"

    m1 = Adder.options(num_replicas=2).bind(1)
    m1_built = pipeline_build(m1)[-1]
    assert m1_built.num_replicas == 2


@serve.deployment
class TakeHandle:
    def __init__(self, handle) -> None:
        self.handle = handle

    def __call__(self, inp):
        return ray.get(self.handle.remote(inp))


def test_passing_handle(serve_instance):
    child = Adder.bind(1)
    parent = TakeHandle.bind(child)
    driver = Driver.bind(parent)
    handle = serve.run(driver)
    assert ray.get(handle.remote(1)) == 2


def test_passing_handle_in_obj(serve_instance):
    @serve.deployment
    class Parent:
        def __init__(self, d):
            self._d = d

        async def __call__(self, key):
            return await self._d[key].remote()

    child1 = Echo.bind("ed")
    child2 = Echo.bind("simon")
    parent = Parent.bind({"child1": child1, "child2": child2})

    handle = serve.run(parent)
    assert ray.get(handle.remote("child1")) == "ed"
    assert ray.get(handle.remote("child2")) == "simon"


def test_pass_handle_to_multiple(serve_instance):
    @serve.deployment
    class Child:
        def __call__(self, *args):
            return os.getpid()

    @serve.deployment
    class Parent:
        def __init__(self, child):
            self._child = child

        def __call__(self, *args):
            return ray.get(self._child.remote())

    @serve.deployment
    class GrandParent:
        def __init__(self, child, parent):
            self._child = child
            self._parent = parent

        def __call__(self, *args):
            # Check that the grandparent and parent are talking to the same child.
            assert ray.get(self._child.remote()) == ray.get(self._parent.remote())
            return "ok"

    child = Child.bind()
    parent = Parent.bind(child)
    grandparent = GrandParent.bind(child, parent)

    handle = serve.run(grandparent)
    assert ray.get(handle.remote()) == "ok"


def test_non_json_serializable_args(serve_instance):
    # Test that we can capture and bind non-json-serializable arguments.
    arr1 = np.zeros(100)
    arr2 = np.zeros(200)

    @serve.deployment
    class A:
        def __init__(self, arr1):
            self.arr1 = arr1
            self.arr2 = arr2

        def __call__(self, *args):
            return self.arr1, self.arr2

    handle = serve.run(A.bind(arr1))
    ret1, ret2 = ray.get(handle.remote())
    assert np.array_equal(ret1, arr1) and np.array_equal(ret2, arr2)


@serve.deployment
def func():
    return 1


def test_single_functional_node_base_case(serve_instance):
    # Base case should work
    handle = serve.run(func.bind())
    assert ray.get(handle.remote()) == 1


<<<<<<< HEAD
=======
def test_unsupported_bind():
    @serve.deployment
    class Actor:
        def ping(self):
            return "hello"

    with pytest.raises(AttributeError, match=r"\.bind\(\) cannot be used again on"):
        # Special for serve: Actor.bind().bind() returns DeploymentMethodNode
        _ = Actor.bind().bind().bind()

    with pytest.raises(
        AttributeError,
        match=r"\.remote\(\) cannot be used on ClassMethodNodes",
    ):
        actor = Actor.bind()
        _ = actor.ping.remote()


def test_unsupported_remote():
    @serve.deployment
    class Actor:
        def ping(self):
            return "hello"

    with pytest.raises(AttributeError, match="'Actor' has no attribute 'remote'"):
        _ = Actor.bind().remote()

    @serve.deployment
    def func():
        return 1

    with pytest.raises(AttributeError, match="\.remote\(\) cannot be used on"):
        _ = func.bind().remote()


# TODO: check that serve.build raises an exception.


>>>>>>> 08dc31e7
if __name__ == "__main__":
    sys.exit(pytest.main(["-v", "-s", __file__]))<|MERGE_RESOLUTION|>--- conflicted
+++ resolved
@@ -361,8 +361,6 @@
     assert ray.get(handle.remote()) == 1
 
 
-<<<<<<< HEAD
-=======
 def test_unsupported_bind():
     @serve.deployment
     class Actor:
@@ -401,6 +399,5 @@
 # TODO: check that serve.build raises an exception.
 
 
->>>>>>> 08dc31e7
 if __name__ == "__main__":
     sys.exit(pytest.main(["-v", "-s", __file__]))