--- conflicted
+++ resolved
@@ -11,32 +11,27 @@
                     overload)
 from weakref import WeakValueDictionary
 
-from fastapi import FastAPI, APIRouter
+from fastapi import APIRouter, FastAPI
 from starlette.requests import Request
+from uvicorn.config import Config
 from uvicorn.lifespan.on import LifespanOn
-from uvicorn.config import Config
-
-import ray
-from ray import cloudpickle
+
 from ray.actor import ActorHandle
-from ray.util.annotations import PublicAPI
 from ray.serve.common import BackendInfo, GoalId
-<<<<<<< HEAD
-from ray.serve.config import BackendConfig, HTTPOptions, ReplicaConfig
+from ray.serve.config import (AutoscalingConfig, BackendConfig, HTTPOptions,
+                              ReplicaConfig)
 from ray.serve.constants import (DEFAULT_CHECKPOINT_PATH, HTTP_PROXY_TIMEOUT,
                                  SERVE_CONTROLLER_NAME)
-=======
-from ray.serve.config import (AutoscalingConfig, BackendConfig, HTTPOptions,
-                              ReplicaConfig)
-from ray.serve.constants import HTTP_PROXY_TIMEOUT, SERVE_CONTROLLER_NAME
->>>>>>> 9c8c6c09
 from ray.serve.controller import ReplicaTag, ServeController
 from ray.serve.exceptions import RayServeException
 from ray.serve.handle import RayServeHandle, RayServeSyncHandle
 from ray.serve.http_util import ASGIHTTPSender, make_fastapi_class_based_view
-from ray.serve.utils import (ensure_serialization_context, format_actor_name,
-                             get_current_node_resource_key, get_random_letters,
-                             logger, LoggingContext)
+from ray.serve.utils import (LoggingContext, ensure_serialization_context,
+                             format_actor_name, get_current_node_resource_key,
+                             get_random_letters, logger)
+from ray.util.annotations import PublicAPI
+import ray
+from ray import cloudpickle
 
 _INTERNAL_REPLICA_CONTEXT = None
 _global_client = None
