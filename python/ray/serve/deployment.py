from copy import copy
import inspect
from typing import (
    Any,
    Callable,
    Dict,
    Optional,
    Tuple,
    Union,
)
<<<<<<< HEAD
=======

from ray.serve.context import get_global_client
>>>>>>> dd37e62b
from ray.experimental.dag.class_node import ClassNode
from ray.experimental.dag.function_node import FunctionNode
from ray.serve.config import (
    AutoscalingConfig,
    DeploymentConfig,
)
from ray.serve.handle import RayServeHandle, RayServeSyncHandle
from ray.serve.utils import DEFAULT, get_deployment_import_path
from ray.util.annotations import PublicAPI
from ray.serve.schema import (
    RayActorOptionsSchema,
    DeploymentSchema,
)


@PublicAPI
class Deployment:
    def __init__(
        self,
        func_or_class: Union[Callable, str],
        name: str,
        config: DeploymentConfig,
        version: Optional[str] = None,
        prev_version: Optional[str] = None,
        init_args: Optional[Tuple[Any]] = None,
        init_kwargs: Optional[Tuple[Any]] = None,
        route_prefix: Union[str, None, DEFAULT] = DEFAULT.VALUE,
        ray_actor_options: Optional[Dict] = None,
        _internal=False,
    ) -> None:
        """Construct a Deployment. CONSTRUCTOR SHOULDN'T BE USED DIRECTLY.

        Deployments should be created, retrieved, and updated using
        `@serve.deployment`, `serve.get_deployment`, and `Deployment.options`,
        respectively.
        """

        if not _internal:
            raise RuntimeError(
                "The Deployment constructor should not be called "
                "directly. Use `@serve.deployment` instead."
            )
        if not callable(func_or_class) and not isinstance(func_or_class, str):
            raise TypeError("@serve.deployment must be called on a class or function.")
        if not isinstance(name, str):
            raise TypeError("name must be a string.")
        if not (version is None or isinstance(version, str)):
            raise TypeError("version must be a string.")
        if not (prev_version is None or isinstance(prev_version, str)):
            raise TypeError("prev_version must be a string.")
        if not (init_args is None or isinstance(init_args, (tuple, list))):
            raise TypeError("init_args must be a tuple.")
        if not (init_kwargs is None or isinstance(init_kwargs, dict)):
            raise TypeError("init_kwargs must be a dict.")
        if route_prefix is not DEFAULT.VALUE and route_prefix is not None:
            if not isinstance(route_prefix, str):
                raise TypeError("route_prefix must be a string.")
            if not route_prefix.startswith("/"):
                raise ValueError("route_prefix must start with '/'.")
            if route_prefix != "/" and route_prefix.endswith("/"):
                raise ValueError(
                    "route_prefix must not end with '/' unless it's the root."
                )
            if "{" in route_prefix or "}" in route_prefix:
                raise ValueError("route_prefix may not contain wildcards.")
        if not (ray_actor_options is None or isinstance(ray_actor_options, dict)):
            raise TypeError("ray_actor_options must be a dict.")

        if init_args is None:
            init_args = ()
        if init_kwargs is None:
            init_kwargs = {}

        # TODO(architkulkarni): Enforce that autoscaling_config and
        # user-provided num_replicas should be mutually exclusive.
        if version is None and config.autoscaling_config is not None:
            # TODO(architkulkarni): Remove this restriction.
            raise ValueError(
                "Currently autoscaling is only supported for "
                "versioned deployments. Try @serve.deployment(version=...)."
            )

        self._func_or_class = func_or_class
        self._name = name
        self._version = version
        self._prev_version = prev_version
        self._config = config
        self._init_args = init_args
        self._init_kwargs = init_kwargs
        self._route_prefix = route_prefix
        self._ray_actor_options = ray_actor_options

    @property
    def name(self) -> str:
        """Unique name of this deployment."""
        return self._name

    @property
    def version(self) -> Optional[str]:
        """Version of this deployment.

        If None, will be redeployed every time `.deploy()` is called.
        """
        return self._version

    @property
    def prev_version(self) -> Optional[str]:
        """Existing version of deployment to target.

        If prev_version does not match with existing deployment
        version, the deployment will fail to be deployed.
        """
        return self._prev_version

    @property
    def func_or_class(self) -> Union[Callable, str]:
        """Underlying class or function that this deployment wraps."""
        return self._func_or_class

    @property
    def num_replicas(self) -> int:
        """Current target number of replicas."""
        return self._config.num_replicas

    @property
    def user_config(self) -> Any:
        """Current dynamic user-provided config options."""
        return self._config.user_config

    @property
    def max_concurrent_queries(self) -> int:
        """Current max outstanding queries from each handle."""
        return self._config.max_concurrent_queries

    @property
    def route_prefix(self) -> Optional[str]:
        """HTTP route prefix that this deployment is exposed under."""
        if self._route_prefix is DEFAULT.VALUE:
            return f"/{self._name}"
        return self._route_prefix

    @property
    def ray_actor_options(self) -> Optional[Dict]:
        """Actor options such as resources required for each replica."""
        return self._ray_actor_options

    @property
    def init_args(self) -> Tuple[Any]:
        """Positional args passed to the underlying class's constructor."""
        return self._init_args

    @property
    def init_kwargs(self) -> Tuple[Any]:
        """Keyword args passed to the underlying class's constructor."""
        return self._init_kwargs

    @property
    def url(self) -> Optional[str]:
        """Full HTTP url for this deployment."""
        if self._route_prefix is None:
            # this deployment is not exposed over HTTP
            return None

        return get_global_client().root_url + self.route_prefix

    def __call__(self):
        raise RuntimeError(
            "Deployments cannot be constructed directly. "
            "Use `deployment.deploy() instead.`"
        )

    @PublicAPI(stability="alpha")
    def bind(self, *args, **kwargs) -> Union[ClassNode, FunctionNode]:
        """Bind the provided arguments and return a class or function node.

        The returned bound deployment can be deployed or bound to other
        deployments to create a deployment graph.
        """

        copied_self = copy(self)
        copied_self._init_args = []
        copied_self._init_kwargs = {}
        copied_self._func_or_class = "dummpy.module"
        schema_shell = deployment_to_schema(copied_self)

        if inspect.isfunction(self._func_or_class):
            return FunctionNode(
                self._func_or_class,
                args,  # Used to bind and resolve DAG only, can take user input
                kwargs,  # Used to bind and resolve DAG only, can take user input
                self._ray_actor_options or dict(),
                other_args_to_resolve={
                    "deployment_schema": schema_shell,
                    "is_from_serve_deployment": True,
                },
            )
        else:
            return ClassNode(
                self._func_or_class,
                args,
                kwargs,
                cls_options=self._ray_actor_options or dict(),
                other_args_to_resolve={
                    "deployment_schema": schema_shell,
                    "is_from_serve_deployment": True,
                },
            )

    @PublicAPI
    def deploy(self, *init_args, _blocking=True, **init_kwargs):
        """Deploy or update this deployment.

        Args:
            init_args (optional): args to pass to the class __init__
                method. Not valid if this deployment wraps a function.
            init_kwargs (optional): kwargs to pass to the class __init__
                method. Not valid if this deployment wraps a function.
        """
        if len(init_args) == 0 and self._init_args is not None:
            init_args = self._init_args
        if len(init_kwargs) == 0 and self._init_kwargs is not None:
            init_kwargs = self._init_kwargs

        return get_global_client().deploy(
            self._name,
            self._func_or_class,
            init_args,
            init_kwargs,
            ray_actor_options=self._ray_actor_options,
            config=self._config,
            version=self._version,
            prev_version=self._prev_version,
            route_prefix=self.route_prefix,
            url=self.url,
            _blocking=_blocking,
        )

    @PublicAPI
    def delete(self):
        """Delete this deployment."""

        return get_global_client().delete_deployments([self._name])

    @PublicAPI
    def get_handle(
        self, sync: Optional[bool] = True
    ) -> Union[RayServeHandle, RayServeSyncHandle]:
        """Get a ServeHandle to this deployment to invoke it from Python.

        Args:
            sync (bool): If true, then Serve will return a ServeHandle that
                works everywhere. Otherwise, Serve will return an
                asyncio-optimized ServeHandle that's only usable in an asyncio
                loop.

        Returns:
            ServeHandle
        """

        return get_global_client().get_handle(self._name, missing_ok=True, sync=sync)

    @PublicAPI
    def options(
        self,
        func_or_class: Optional[Callable] = None,
        name: Optional[str] = None,
        version: Optional[str] = None,
        prev_version: Optional[str] = None,
        init_args: Optional[Tuple[Any]] = None,
        init_kwargs: Optional[Dict[Any, Any]] = None,
        route_prefix: Union[str, None, DEFAULT] = DEFAULT.VALUE,
        num_replicas: Optional[int] = None,
        ray_actor_options: Optional[Dict] = None,
        user_config: Optional[Any] = None,
        max_concurrent_queries: Optional[int] = None,
        _autoscaling_config: Optional[Union[Dict, AutoscalingConfig]] = None,
        _graceful_shutdown_wait_loop_s: Optional[float] = None,
        _graceful_shutdown_timeout_s: Optional[float] = None,
        _health_check_period_s: Optional[float] = None,
        _health_check_timeout_s: Optional[float] = None,
    ) -> "Deployment":
        """Return a copy of this deployment with updated options.

        Only those options passed in will be updated, all others will remain
        unchanged from the existing deployment.
        """
        new_config = self._config.copy()
        if num_replicas is not None:
            new_config.num_replicas = num_replicas
        if user_config is not None:
            new_config.user_config = user_config
        if max_concurrent_queries is not None:
            new_config.max_concurrent_queries = max_concurrent_queries

        if func_or_class is None:
            func_or_class = self._func_or_class

        if name is None:
            name = self._name

        if version is None:
            version = self._version

        if prev_version is None:
            prev_version = self._prev_version

        if init_args is None:
            init_args = self._init_args

        if init_kwargs is None:
            init_kwargs = self._init_kwargs

        if route_prefix is DEFAULT.VALUE:
            # Default is to keep the previous value
            route_prefix = self._route_prefix

        if ray_actor_options is None:
            ray_actor_options = self._ray_actor_options

        if _autoscaling_config is not None:
            new_config.autoscaling_config = _autoscaling_config

        if _graceful_shutdown_wait_loop_s is not None:
            new_config.graceful_shutdown_wait_loop_s = _graceful_shutdown_wait_loop_s

        if _graceful_shutdown_timeout_s is not None:
            new_config.graceful_shutdown_timeout_s = _graceful_shutdown_timeout_s

        if _health_check_period_s is not None:
            new_config.health_check_period_s = _health_check_period_s

        if _health_check_timeout_s is not None:
            new_config.health_check_timeout_s = _health_check_timeout_s

        return Deployment(
            func_or_class,
            name,
            new_config,
            version=version,
            prev_version=prev_version,
            init_args=init_args,
            init_kwargs=init_kwargs,
            route_prefix=route_prefix,
            ray_actor_options=ray_actor_options,
            _internal=True,
        )

    @PublicAPI(stability="alpha")
    def set_options(
        self,
        func_or_class: Optional[Callable] = None,
        name: Optional[str] = None,
        version: Optional[str] = None,
        prev_version: Optional[str] = None,
        init_args: Optional[Tuple[Any]] = None,
        init_kwargs: Optional[Dict[Any, Any]] = None,
        route_prefix: Union[str, None, DEFAULT] = DEFAULT.VALUE,
        num_replicas: Optional[int] = None,
        ray_actor_options: Optional[Dict] = None,
        user_config: Optional[Any] = None,
        max_concurrent_queries: Optional[int] = None,
        _autoscaling_config: Optional[Union[Dict, AutoscalingConfig]] = None,
        _graceful_shutdown_wait_loop_s: Optional[float] = None,
        _graceful_shutdown_timeout_s: Optional[float] = None,
        _health_check_period_s: Optional[float] = None,
        _health_check_timeout_s: Optional[float] = None,
    ) -> None:
        """Overwrite this deployment's options. Mutates the deployment.

        Only those options passed in will be updated, all others will remain
        unchanged.
        """

        validated = self.options(
            func_or_class=func_or_class,
            name=name,
            version=version,
            prev_version=prev_version,
            init_args=init_args,
            init_kwargs=init_kwargs,
            route_prefix=route_prefix,
            num_replicas=num_replicas,
            ray_actor_options=ray_actor_options,
            user_config=user_config,
            max_concurrent_queries=max_concurrent_queries,
            _autoscaling_config=_autoscaling_config,
            _graceful_shutdown_wait_loop_s=_graceful_shutdown_wait_loop_s,
            _graceful_shutdown_timeout_s=_graceful_shutdown_timeout_s,
            _health_check_period_s=_health_check_period_s,
            _health_check_timeout_s=_health_check_timeout_s,
        )

        self._func_or_class = validated._func_or_class
        self._name = validated._name
        self._version = validated._version
        self._prev_version = validated._prev_version
        self._init_args = validated._init_args
        self._init_kwargs = validated._init_kwargs
        self._route_prefix = validated._route_prefix
        self._ray_actor_options = validated._ray_actor_options
        self._config = validated._config

    def __eq__(self, other):
        return all(
            [
                self._name == other._name,
                self._version == other._version,
                self._config == other._config,
                self._init_args == other._init_args,
                self._init_kwargs == other._init_kwargs,
                # compare route prefix with default value resolved
                self.route_prefix == other.route_prefix,
                self._ray_actor_options == self._ray_actor_options,
            ]
        )

    def __str__(self):
        return (
            f"Deployment(name={self._name},"
            f"version={self._version},"
            f"route_prefix={self.route_prefix})"
        )

    def __repr__(self):
        return str(self)


def deployment_to_schema(d: Deployment) -> DeploymentSchema:
    """Converts a live deployment object to a corresponding structured schema.

    If the deployment has a class or function, it will be attemptetd to be
    converted to a valid corresponding import path.

    init_args and init_kwargs must also be JSON-serializable or this call will
    fail.
    """
    from ray.serve.pipeline.json_serde import convert_to_json_safe_obj

    if d.ray_actor_options is not None:
        ray_actor_options_schema = RayActorOptionsSchema.parse_obj(d.ray_actor_options)
    else:
        ray_actor_options_schema = None

    return DeploymentSchema(
        name=d.name,
        import_path=get_deployment_import_path(
            d, enforce_importable=True, replace_main=True
        ),
        init_args=convert_to_json_safe_obj(d.init_args, err_key="init_args"),
        init_kwargs=convert_to_json_safe_obj(d.init_kwargs, err_key="init_kwargs"),
        num_replicas=d.num_replicas,
        route_prefix=d.route_prefix,
        max_concurrent_queries=d.max_concurrent_queries,
        user_config=d.user_config,
        autoscaling_config=d._config.autoscaling_config,
        graceful_shutdown_wait_loop_s=d._config.graceful_shutdown_wait_loop_s,
        graceful_shutdown_timeout_s=d._config.graceful_shutdown_timeout_s,
        health_check_period_s=d._config.health_check_period_s,
        health_check_timeout_s=d._config.health_check_timeout_s,
        ray_actor_options=ray_actor_options_schema,
    )


def schema_to_deployment(s: DeploymentSchema) -> Deployment:
    from ray.serve.pipeline.json_serde import convert_from_json_safe_obj

    if s.ray_actor_options is None:
        ray_actor_options = None
    else:
        ray_actor_options = s.ray_actor_options.dict(exclude_unset=True)

    config = DeploymentConfig.from_default(
        ignore_none=True,
        num_replicas=s.num_replicas,
        user_config=s.user_config,
        max_concurrent_queries=s.max_concurrent_queries,
        autoscaling_config=s.autoscaling_config,
        graceful_shutdown_wait_loop_s=s.graceful_shutdown_wait_loop_s,
        graceful_shutdown_timeout_s=s.graceful_shutdown_timeout_s,
        health_check_period_s=s.health_check_period_s,
        health_check_timeout_s=s.health_check_timeout_s,
    )

    return Deployment(
        func_or_class=s.import_path,
        name=s.name,
        config=config,
        init_args=convert_from_json_safe_obj(s.init_args, err_key="init_args"),
        init_kwargs=convert_from_json_safe_obj(s.init_kwargs, err_key="init_kwargs"),
        route_prefix=s.route_prefix,
        ray_actor_options=ray_actor_options,
        _internal=True,
    )<|MERGE_RESOLUTION|>--- conflicted
+++ resolved
@@ -8,11 +8,8 @@
     Tuple,
     Union,
 )
-<<<<<<< HEAD
-=======
 
 from ray.serve.context import get_global_client
->>>>>>> dd37e62b
 from ray.experimental.dag.class_node import ClassNode
 from ray.experimental.dag.function_node import FunctionNode
 from ray.serve.config import (
