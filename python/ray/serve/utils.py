--- conflicted
+++ resolved
@@ -8,11 +8,8 @@
 from typing import Iterable, Tuple, Dict, Any
 import os
 import traceback
-<<<<<<< HEAD
 from enum import Enum
-=======
 from ray.actor import ActorHandle
->>>>>>> 0bab8dbf
 
 import requests
 import numpy as np
