--- conflicted
+++ resolved
@@ -2,7 +2,7 @@
 import json
 import time
 from collections import defaultdict
-from typing import Any, Dict, List, Optional, Tuple
+from typing import Dict, List, Optional, Tuple
 
 import ray
 from ray.actor import ActorHandle
@@ -13,7 +13,6 @@
     BackendInfo,
     BackendTag,
     EndpointInfo,
-    EndpointTag,
     GoalId,
     NodeId,
     ReplicaTag,
@@ -21,16 +20,10 @@
 )
 from ray.serve.config import BackendConfig, HTTPOptions, ReplicaConfig
 from ray.serve.constants import (
-<<<<<<< HEAD
     ALL_HTTP_METHODS,
     CONTROL_LOOP_PERIOD_S,
-    RESERVED_VERSION_TAG,
 )
 from ray.serve.endpoint_state_manager import EndpointStateManager
-=======
-    ALL_HTTP_METHODS, )
-from ray.serve.endpoint_state import EndpointState
->>>>>>> 30541025
 from ray.serve.http_state import HTTPState
 from ray.serve.storage.kv_store import RayInternalKVStore
 from ray.serve.long_poll import LongPollHost
@@ -180,156 +173,6 @@
         """Used for testing."""
         return self.backend_state_manager.get_running_replica_handles()
 
-<<<<<<< HEAD
-    def get_all_backends(self) -> Dict[BackendTag, BackendConfig]:
-        """Returns a dictionary of backend tag to backend config."""
-        return self.backend_state_manager.get_backend_configs()
-
-=======
->>>>>>> 30541025
-    def get_all_endpoints(self) -> Dict[EndpointTag, Dict[BackendTag, Any]]:
-        """Returns a dictionary of backend tag to backend config."""
-        return self.endpoint_state_manager.get_endpoints()
-
-<<<<<<< HEAD
-    def _validate_traffic_dict(self, traffic_dict: Dict[str, float]):
-        for backend in traffic_dict:
-            if self.backend_state_manager.get_backend(backend) is None:
-                raise ValueError(
-                    "Attempted to assign traffic to a backend '{}' that "
-                    "is not registered.".format(backend))
-
-    async def set_traffic(self, endpoint: str,
-                          traffic_dict: Dict[str, float]) -> None:
-        """Sets the traffic policy for the specified endpoint."""
-        async with self.write_lock:
-            self._validate_traffic_dict(traffic_dict)
-
-            logger.info("Setting traffic for endpoint "
-                        f"'{endpoint}' to '{traffic_dict}'.")
-
-            self.endpoint_state_manager.set_traffic_policy(
-                endpoint, TrafficPolicy(traffic_dict))
-
-    async def shadow_traffic(self, endpoint_name: str, backend_tag: BackendTag,
-                             proportion: float) -> None:
-        """Shadow traffic from the endpoint to the backend."""
-        async with self.write_lock:
-            if self.backend_state_manager.get_backend(backend_tag) is None:
-                raise ValueError(
-                    "Attempted to shadow traffic to a backend '{}' that "
-                    "is not registered.".format(backend_tag))
-
-            logger.info(
-                "Shadowing '{}' of traffic to endpoint '{}' to backend '{}'.".
-                format(proportion, endpoint_name, backend_tag))
-
-            self.endpoint_state_manager.shadow_traffic(endpoint_name,
-                                                       backend_tag, proportion)
-
-    async def create_endpoint(
-            self,
-            endpoint: str,
-            traffic_dict: Dict[str, float],
-            route: Optional[str],
-            methods: Set[str],
-    ) -> None:
-        """Create a new endpoint with the specified route and methods.
-
-        If the route is None, this is a "headless" endpoint that will not
-        be exposed over HTTP and can only be accessed via a handle.
-        """
-        async with self.write_lock:
-            self._validate_traffic_dict(traffic_dict)
-
-            logger.info(
-                "Registering route '{}' to endpoint '{}' with methods '{}'.".
-                format(route, endpoint, methods))
-
-            self.endpoint_state_manager.create_endpoint(
-                endpoint, EndpointInfo(methods, route=route),
-                TrafficPolicy(traffic_dict))
-
-        # TODO(simon): Use GoalID mechanism for this so client can check for
-        # goal id and http_state complete the goal id.
-        await self.http_state.ensure_http_route_exists(endpoint, timeout_s=30)
-
-    async def delete_endpoint(self, endpoint: str) -> None:
-        """Delete the specified endpoint.
-
-        Does not modify any corresponding backends.
-        """
-        logger.info("Deleting endpoint '{}'".format(endpoint))
-        async with self.write_lock:
-            self.endpoint_state_manager.delete_endpoint(endpoint)
-
-    async def create_backend(
-            self,
-            backend_tag: BackendTag,
-            backend_config: BackendConfig,
-            replica_config: ReplicaConfig,
-            deployer_job_id: Optional["Optional[ray._raylet.JobID]"] = None
-    ) -> Optional[GoalId]:
-        """Register a new backend under the specified tag."""
-        async with self.write_lock:
-            backend_info = BackendInfo(
-                actor_def=ray.remote(
-                    create_backend_replica(
-                        backend_tag, replica_config.serialized_backend_def)),
-                version=RESERVED_VERSION_TAG,
-                backend_config=backend_config,
-                replica_config=replica_config,
-                start_time_ms=int(time.time() * 1000),
-                deployer_job_id=deployer_job_id)
-            goal_id, _ = self.backend_state_manager.deploy_backend(
-                backend_tag, backend_info)
-            return goal_id
-
-    async def delete_backend(self,
-                             backend_tag: BackendTag,
-                             force_kill: bool = False) -> Optional[GoalId]:
-        async with self.write_lock:
-            # Check that the specified backend isn't used by any endpoints.
-            for endpoint, info in self.endpoint_state_manager.get_endpoints(
-            ).items():
-                if (backend_tag in info["traffic"]
-                        or backend_tag in info["shadows"]):
-                    raise ValueError(f"Backend '{backend_tag}' is used by "
-                                     f"endpoint '{endpoint}' and cannot be "
-                                     "deleted. Please remove the backend "
-                                     "from all endpoints and try again.")
-            return self.backend_state_manager.delete_backend(
-                backend_tag, force_kill)
-
-    async def update_backend_config(self, backend_tag: BackendTag,
-                                    config_options: BackendConfig) -> GoalId:
-        """Set the config for the specified backend."""
-        async with self.write_lock:
-            existing_info = self.backend_state_manager.get_backend(backend_tag)
-            if existing_info is None:
-                raise ValueError(f"Backend {backend_tag} is not registered.")
-
-            backend_info = BackendInfo(
-                actor_def=existing_info.actor_def,
-                version=existing_info.version,
-                backend_config=existing_info.backend_config.copy(
-                    update=config_options.dict(exclude_unset=True)),
-                replica_config=existing_info.replica_config,
-                deployer_job_id=existing_info.deployer_job_id,
-                start_time_ms=existing_info.start_time_ms)
-            goal_id, _ = self.backend_state_manager.deploy_backend(
-                backend_tag, backend_info)
-            return goal_id
-
-    def get_backend_config(self, backend_tag: BackendTag) -> BackendConfig:
-        """Get the current config for the specified backend."""
-        if self.backend_state_manager.get_backend(backend_tag) is None:
-            raise ValueError(f"Backend {backend_tag} is not registered.")
-        return self.backend_state_manager.get_backend(
-            backend_tag).backend_config
-
-=======
->>>>>>> 30541025
     def get_http_config(self):
         """Return the HTTP proxy configuration."""
         return self.http_state.get_config()
