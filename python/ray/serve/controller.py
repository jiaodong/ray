--- conflicted
+++ resolved
@@ -19,13 +19,9 @@
     ReplicaTag,
 )
 from ray.serve.config import BackendConfig, HTTPOptions, ReplicaConfig
-<<<<<<< HEAD
 from ray.serve.constants import (
-    ALL_HTTP_METHODS,
     CONTROL_LOOP_PERIOD_S,
 )
-=======
->>>>>>> 0c5f7a69
 from ray.serve.endpoint_state import EndpointState
 from ray.serve.http_state import HTTPState
 from ray.serve.storage.kv_store import RayInternalKVStore
