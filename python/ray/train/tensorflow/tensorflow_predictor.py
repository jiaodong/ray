--- conflicted
+++ resolved
@@ -1,37 +1,20 @@
-<<<<<<< HEAD
-from typing import TYPE_CHECKING, Callable, List, Optional, Type, Union
-import logging
-=======
 import logging
 from typing import TYPE_CHECKING, Callable, Dict, List, Optional, Tuple, Type, Union
->>>>>>> c90b0488
 
 import numpy as np
 import tensorflow as tf
 
 from ray.util import log_once
-<<<<<<< HEAD
-from ray.air._internal.tensorflow_utils import convert_pandas_to_tf_tensor
-from ray.air.checkpoint import Checkpoint
-from ray.train.data_parallel_trainer import _load_checkpoint
-from ray.train.predictor import DataBatchType, Predictor
-from ray.rllib.utils.tf_utils import get_gpu_devices as get_tf_gpu_devices
-=======
 from ray.train.predictor import DataBatchType
 from ray.rllib.utils.tf_utils import get_gpu_devices as get_tf_gpu_devices
 from ray.air.checkpoint import Checkpoint
 from ray.train.data_parallel_trainer import _load_checkpoint
 from ray.train._internal.dl_predictor import DLPredictor
->>>>>>> c90b0488
 
 if TYPE_CHECKING:
     from ray.data.preprocessor import Preprocessor
 
 logger = logging.getLogger(__name__)
-<<<<<<< HEAD
-
-=======
->>>>>>> c90b0488
 
 
 class TensorflowPredictor(DLPredictor):
@@ -62,14 +45,6 @@
         # TensorFlow model objects cannot be pickled, therefore we use
         # a callable that returns the model and initialize it here,
         # instead of having an initialized model object as an attribute.
-<<<<<<< HEAD
-        if use_gpu:
-            # TODO (jiaodong): #26249 Use multiple GPU devices with sharded input
-            with tf.device("GPU:0"):
-                self.model = self.model_definition()
-        else:
-            self.model = self.model_definition()
-=======
         # Predictors are not serializable (see the implementation of __reduce__)
         # in the Predictor class, so we can safely store the initialized model
         # as an attribute.
@@ -79,7 +54,6 @@
                 self._model = self.model_definition()
         else:
             self._model = self.model_definition()
->>>>>>> c90b0488
 
         if (
             not use_gpu
@@ -95,12 +69,9 @@
                 "enable GPU prediction."
             )
 
-<<<<<<< HEAD
-=======
         if model_weights is not None:
             self._model.set_weights(model_weights)
 
->>>>>>> c90b0488
     @classmethod
     def from_checkpoint(
         cls,
@@ -220,41 +191,4 @@
             DataBatchType: Prediction result. The return type will be the same as the
                 input type.
         """
-<<<<<<< HEAD
-
-        def predict_func(data):
-            """Helper function to run prediction to faciliate GPU inference
-            under tf.device context manager.
-            """
-            if isinstance(data, pd.DataFrame):
-                if feature_columns:
-                    data = data[feature_columns]
-                tensor = convert_pandas_to_tf_tensor(data, dtype=dtype)
-            else:
-                tensor = tf.convert_to_tensor(data, dtype=dtype)
-
-            if self.model_weights is not None:
-                input_shape = list(tensor.shape)
-                # The batch axis can contain varying number of elements, so we set
-                # the shape along the axis to `None`.
-                input_shape[0] = None
-
-                self.model.build(input_shape=input_shape)
-                self.model.set_weights(self.model_weights)
-
-            prediction = list(self.model(tensor).numpy())
-            return prediction
-
-        if self.preprocessor:
-            data = self.preprocessor.transform_batch(data)
-
-        if self.use_gpu:
-            with tf.device("GPU:0"):
-                prediction = predict_func(data)
-        else:
-            prediction = predict_func(data)
-
-        return pd.DataFrame({"predictions": prediction}, columns=["predictions"])
-=======
-        return super(TensorflowPredictor, self).predict(data=data, dtype=dtype)
->>>>>>> c90b0488
+        return super(TensorflowPredictor, self).predict(data=data, dtype=dtype)