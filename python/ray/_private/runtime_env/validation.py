--- conflicted
+++ resolved
@@ -4,12 +4,7 @@
 import os
 from pathlib import Path
 import sys
-<<<<<<< HEAD
-from typing import Any, Dict, Optional
-from urllib.parse import urlparse
-=======
 from typing import Any, Dict, List, Optional, Set, Union
->>>>>>> 9ca34c71
 import yaml
 
 import ray
@@ -32,7 +27,6 @@
                                    is_task_or_actor: bool = False) -> str:
     """Parses and validates a user-provided 'working_dir' option.
 
-<<<<<<< HEAD
     Attributes:
         working_dir (Path | str): Specifies the working directory of the
             worker. This can be
@@ -44,11 +38,7 @@
                 "local_project.zip"  # archive is unpacked into directory
                 "s3://bucket/local_project.zip" # downloaded then unpacked
                                                 # into directory
-        py_modules (List[Path]): Similar to working_dir, but specifies python
-            modules to add to the `sys.path`.
-            Examples:
-                ["/path/to/other_module", "/other_path/local_project.zip"]
-=======
+
     The working_dir may not be specified per-task or per-actor.
 
     Otherwise, it should be a valid path to a local directory.
@@ -215,7 +205,6 @@
                 "."  # cwd
                 "local_project.zip"  # archive is unpacked into directory
         uris (List[str]): A list of URIs that define the working_dir.
->>>>>>> 9ca34c71
         pip (List[str] | str): Either a list of pip packages, or a string
             containing the path to a pip requirements.txt file.
         conda (dict | str): Either the conda YAML config, the name of a
@@ -254,35 +243,6 @@
     }
 
     def __init__(self,
-<<<<<<< HEAD
-                 runtime_env_json: dict,
-                 working_dir: Optional[str] = None):
-        # Simple dictionary with all options validated. This will always
-        # contain all supported keys; values will be set to None if
-        # unspecified. However, if all values are None this is set to {}.
-        self._dict = dict()
-
-        working_dir = self._handle_working_dir(runtime_env_json, working_dir)
-        self._handle_conda(runtime_env_json, working_dir)
-        self._handle_pip(runtime_env_json, working_dir)
-
-        if "uris" in runtime_env_json:
-            self._dict["uris"] = runtime_env_json["uris"]
-
-        if "container" in runtime_env_json:
-            self._dict["container"] = runtime_env_json["container"]
-
-        self._handle_env_vars(runtime_env_json)
-
-        if "_ray_release" in runtime_env_json:
-            self._dict["_ray_release"] = runtime_env_json["_ray_release"]
-
-        if "_ray_commit" in runtime_env_json:
-            self._dict["_ray_commit"] = runtime_env_json["_ray_commit"]
-        else:
-            if self._dict.get("pip") or self._dict.get("conda"):
-                self._dict["_ray_commit"] = ray.__commit__
-=======
                  runtime_env: Dict[str, Any],
                  is_task_or_actor: bool = False,
                  _validate: bool = True):
@@ -324,22 +284,10 @@
         else:
             if self.get("pip") or self.get("conda"):
                 self["_ray_commit"] = ray.__commit__
->>>>>>> 9ca34c71
 
         # Used for testing wheels that have not yet been merged into master.
         # If this is set to True, then we do not inject Ray into the conda
         # or pip dependencies.
-<<<<<<< HEAD
-        if os.environ.get("RAY_RUNTIME_ENV_LOCAL_DEV_MODE"):
-            runtime_env_json["_inject_current_ray"] = True
-        if "_inject_current_ray" in runtime_env_json:
-            self._dict["_inject_current_ray"] = runtime_env_json[
-                "_inject_current_ray"]
-
-        # TODO(ekl) we should have better schema validation here.
-        # TODO(ekl) support py_modules
-        # TODO(architkulkarni) support docker
-=======
         if "_inject_current_ray" in runtime_env:
             self["_inject_current_ray"] = runtime_env["_inject_current_ray"]
         elif "RAY_RUNTIME_ENV_LOCAL_DEV_MODE" in os.environ:
@@ -366,122 +314,16 @@
                 "The following unknown entries in the runtime_env dictionary "
                 f"will be ignored: {unknown_fields}. If you intended to use "
                 "them as plugins, they must be nested in the `plugins` field.")
->>>>>>> 9ca34c71
 
         # TODO(architkulkarni) This is to make it easy for the worker caching
         # code in C++ to check if the env is empty without deserializing and
         # parsing it.  We should use a less confusing approach here.
-<<<<<<< HEAD
-        if all(val is None for val in self._dict.values()):
-            self._dict = {}
-
-    def _handle_working_dir(self, runtime_env_json: dict,
-                            working_dir: Optional[str]):
-        if "working_dir" in runtime_env_json:
-            self._dict["working_dir"] = runtime_env_json["working_dir"]
-            if not isinstance(self._dict["working_dir"], str):
-                raise TypeError("`working_dir` must be a string. Type "
-                                f"{type(self._dict['working_dir'])} received.")
-            parsed = urlparse(self._dict["working_dir"])
-            # parsed.
-
-            working_dir = Path(self._dict["working_dir"]).absolute()
-        else:
-            self._dict["working_dir"] = None
-            working_dir = Path(working_dir).absolute() if working_dir else None
-
-        return working_dir
-
-    def _handle_conda(self, runtime_env_json: dict, working_dir: str):
-        self._dict["conda"] = None
-        if "conda" in runtime_env_json:
-            if sys.platform == "win32":
-                raise NotImplementedError("The 'conda' field in runtime_env "
-                                          "is not currently supported on "
-                                          "Windows.")
-            conda = runtime_env_json["conda"]
-            if isinstance(conda, str):
-                yaml_file = Path(conda)
-                if yaml_file.suffix in (".yaml", ".yml"):
-                    if working_dir and not yaml_file.is_absolute():
-                        yaml_file = working_dir / yaml_file
-                    if not yaml_file.is_file():
-                        raise ValueError(
-                            f"Can't find conda YAML file {yaml_file}")
-                    try:
-                        self._dict["conda"] = yaml.safe_load(
-                            yaml_file.read_text())
-                    except Exception as e:
-                        raise ValueError(
-                            f"Invalid conda file {yaml_file} with error {e}")
-                else:
-                    logger.info(
-                        f"Using preinstalled conda environment: {conda}")
-                    self._dict["conda"] = conda
-            elif isinstance(conda, dict):
-                self._dict["conda"] = conda
-            elif conda is not None:
-                raise TypeError("runtime_env['conda'] must be of type str or "
-                                "dict")
-
-    def _handle_pip(self, runtime_env_json: dict, working_dir: str):
-        self._dict["pip"] = None
-        pip = runtime_env_json.get("pip")
-        if pip is not None:
-            if sys.platform == "win32":
-                raise NotImplementedError("The 'pip' field in runtime_env "
-                                          "is not currently supported on "
-                                          "Windows.")
-            conda = runtime_env_json.get("conda")
-            if runtime_env_json.get("conda") is not None:
-                raise ValueError(
-                    "The 'pip' field and 'conda' field of "
-                    "runtime_env cannot both be specified.\n"
-                    f"specified pip field: {runtime_env_json['pip']}\n"
-                    f"specified conda field: {runtime_env_json['conda']}\n"
-                    "To use pip with conda, please only set the 'conda' "
-                    "field, and specify your pip dependencies "
-                    "within the conda YAML config dict: see "
-                    "https://conda.io/projects/conda/en/latest/"
-                    "user-guide/tasks/manage-environments.html"
-                    "#create-env-file-manually")
-            if isinstance(pip, str):
-                # We have been given a path to a requirements.txt file.
-                pip_file = Path(pip)
-                if working_dir and not pip_file.is_absolute():
-                    pip_file = working_dir / pip_file
-                if not pip_file.is_file():
-                    raise ValueError(f"{pip_file} is not a valid file")
-                self._dict["pip"] = pip_file.read_text()
-            elif isinstance(pip, list) and all(
-                    isinstance(dep, str) for dep in pip):
-                # Construct valid pip requirements.txt from list of packages.
-                self._dict["pip"] = "\n".join(pip) + "\n"
-            else:
-                raise TypeError("runtime_env['pip'] must be of type str or "
-                                "List[str]")
-
-    def _handle_env_vars(self, runtime_env_json: dict):
-        self._dict["env_vars"] = None
-        env_vars = runtime_env_json.get("env_vars")
-        if env_vars is not None:
-            self._dict["env_vars"] = env_vars
-            if not (isinstance(env_vars, dict) and all(
-                    isinstance(k, str) and isinstance(v, str)
-                    for (k, v) in env_vars.items())):
-                raise TypeError("runtime_env['env_vars'] must be of type"
-                                "Dict[str, str]")
-
-    def get_parsed_dict(self) -> dict:
-        return self._dict
-=======
         if all(val is None for val in self.values()):
             self._dict = {}
 
     @classmethod
     def deserialize(cls, serialized: str) -> "ParsedRuntimeEnv":
         return cls(json.loads(serialized), _validate=False)
->>>>>>> 9ca34c71
 
     def serialize(self) -> str:
         # Sort the keys we can compare the serialized string for equality.
