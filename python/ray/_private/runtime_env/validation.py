--- conflicted
+++ resolved
@@ -21,17 +21,7 @@
     """
     assert working_dir is not None
 
-<<<<<<< HEAD
-    if is_task_or_actor:
-        if not urlparse(working_dir).scheme in {Protocol.S3.value}:
-            raise NotImplementedError(
-                "Overriding working_dir for tasks and actors isn't supported. "
-                "Please use ray.init(runtime_env={'working_dir': ...}) "
-                "to configure the environment per-job instead.")
-    elif not isinstance(working_dir, str):
-=======
     if not isinstance(working_dir, str):
->>>>>>> 0cdf4ae8
         raise TypeError("`working_dir` must be a string, got "
                         f"{type(working_dir)}.")
 
