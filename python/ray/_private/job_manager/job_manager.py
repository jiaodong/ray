--- conflicted
+++ resolved
@@ -189,7 +189,6 @@
         except ValueError:  # Ray returns ValueError for nonexistent actor.
             return None
 
-<<<<<<< HEAD
     def _get_current_node_resource_key(self) -> str:
         """Get the Ray resource key for current node.
 
@@ -206,18 +205,12 @@
             raise ValueError(
                 "Cannot found the node dictionary for current node.")
 
-    def submit_job(self,
-                   job_id: str,
-                   entrypoint: str,
-                   runtime_env: Optional[Dict[str, Any]] = None) -> str:
-=======
     def submit_job(
             self,
             job_id: str,
             entrypoint: str,
             runtime_env: Optional[Dict[str, Any]] = None,
     ) -> str:
->>>>>>> 96fc875a
         """
         1) Create new detached actor with same runtime_env as job spec
         2) Get task / actor level runtime_env as env var and pass into
