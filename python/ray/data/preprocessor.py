import abc
import warnings
from enum import Enum
from typing import TYPE_CHECKING, Optional, Union, Dict, Any

from ray.air.util.data_batch_conversion import BatchFormat, BlockFormat
from ray.data import Dataset
from ray.util.annotations import DeveloperAPI, PublicAPI

if TYPE_CHECKING:
    import pandas as pd
    import numpy as np
    from ray.air.data_batch_type import DataBatchType


@PublicAPI(stability="beta")
class PreprocessorNotFittedException(RuntimeError):
    """Error raised when the preprocessor needs to be fitted first."""

    pass


@PublicAPI(stability="beta")
class Preprocessor(abc.ABC):
    """Implements an ML preprocessing operation.

    Preprocessors are stateful objects that can be fitted against a Dataset and used
    to transform both local data batches and distributed datasets. For example, a
    Normalization preprocessor may calculate the mean and stdev of a field during
    fitting, and uses these attributes to implement its normalization transform.

    Preprocessors can also be stateless and transform data without needed to be fitted.
    For example, a preprocessor may simply remove a column, which does not require
    any state to be fitted.

    If you are implementing your own Preprocessor sub-class, you should override the
    following:

    * ``_fit`` if your preprocessor is stateful. Otherwise, set
      ``_is_fittable=False``.
    * ``_transform_pandas`` and/or ``_transform_numpy`` for best performance,
      implement both. Otherwise, the data will be converted to the match the
      implemented method.
    """

    class FitStatus(str, Enum):
        """The fit status of preprocessor."""

        NOT_FITTABLE = "NOT_FITTABLE"
        NOT_FITTED = "NOT_FITTED"
        # Only meaningful for Chain preprocessors.
        # At least one contained preprocessor in the chain preprocessor
        # is fitted and at least one that can be fitted is not fitted yet.
        # This is a state that show up if caller only interacts
        # with the chain preprocessor through intended Preprocessor APIs.
        PARTIALLY_FITTED = "PARTIALLY_FITTED"
        FITTED = "FITTED"

    # Preprocessors that do not need to be fitted must override this.
    _is_fittable = True

    def fit_status(self) -> "Preprocessor.FitStatus":
        if not self._is_fittable:
            return Preprocessor.FitStatus.NOT_FITTABLE
        elif self._check_is_fitted():
            return Preprocessor.FitStatus.FITTED
        else:
            return Preprocessor.FitStatus.NOT_FITTED

    def transform_stats(self) -> Optional[str]:
        """Return Dataset stats for the most recent transform call, if any."""
        if not hasattr(self, "_transform_stats"):
            return None
        return self._transform_stats

    def fit(self, dataset: Dataset) -> "Preprocessor":
        """Fit this Preprocessor to the Dataset.

        Fitted state attributes will be directly set in the Preprocessor.

        Calling it more than once will overwrite all previously fitted state:
        ``preprocessor.fit(A).fit(B)`` is equivalent to ``preprocessor.fit(B)``.

        Args:
            dataset: Input dataset.

        Returns:
            Preprocessor: The fitted Preprocessor with state attributes.
        """
        fit_status = self.fit_status()
        if fit_status == Preprocessor.FitStatus.NOT_FITTABLE:
            # No-op as there is no state to be fitted.
            return self

        if fit_status in (
            Preprocessor.FitStatus.FITTED,
            Preprocessor.FitStatus.PARTIALLY_FITTED,
        ):
            warnings.warn(
                "`fit` has already been called on the preprocessor (or at least one "
                "contained preprocessors if this is a chain). "
                "All previously fitted state will be overwritten!"
            )

        return self._fit(dataset)

    def fit_transform(self, dataset: Dataset) -> Dataset:
        """Fit this Preprocessor to the Dataset and then transform the Dataset.

        Calling it more than once will overwrite all previously fitted state:
        ``preprocessor.fit_transform(A).fit_transform(B)``
        is equivalent to ``preprocessor.fit_transform(B)``.

        Args:
            dataset: Input Dataset.

        Returns:
            ray.data.Dataset: The transformed Dataset.
        """
        self.fit(dataset)
        return self.transform(dataset)

    def transform(self, dataset: Dataset) -> Dataset:
        """Transform the given dataset.

        Args:
            dataset: Input Dataset.

        Returns:
            ray.data.Dataset: The transformed Dataset.

        Raises:
            PreprocessorNotFittedException: if ``fit`` is not called yet.
        """
        fit_status = self.fit_status()
        if fit_status in (
            Preprocessor.FitStatus.PARTIALLY_FITTED,
            Preprocessor.FitStatus.NOT_FITTED,
        ):
            raise PreprocessorNotFittedException(
                "`fit` must be called before `transform`, "
                "or simply use fit_transform() to run both steps"
            )
        transformed_ds = self._transform(dataset)
        self._transform_stats = transformed_ds.stats()
        return transformed_ds

    def transform_batch(self, data: "DataBatchType") -> "DataBatchType":
        """Transform a single batch of data.

        The data will be converted to the format supported by the Preprocessor,
        based on which ``_transform_*`` methods are implemented.

        Args:
            data: Input data batch.

        Returns:
            DataBatchType:
                The transformed data batch. This may differ
                from the input type depending on which ``_transform_*`` methods
                are implemented.
        """
        fit_status = self.fit_status()
        if fit_status in (
            Preprocessor.FitStatus.PARTIALLY_FITTED,
            Preprocessor.FitStatus.NOT_FITTED,
        ):
            raise PreprocessorNotFittedException(
                "`fit` must be called before `transform_batch`."
            )
        return self._transform_batch(data)

    def _check_is_fitted(self) -> bool:
        """Returns whether this preprocessor is fitted.

        We use the convention that attributes with a trailing ``_`` are set after
        fitting is complete.
        """
        fitted_vars = [v for v in vars(self) if v.endswith("_")]
        return bool(fitted_vars)

    @DeveloperAPI
    def _fit(self, dataset: Dataset) -> "Preprocessor":
        """Sub-classes should override this instead of fit()."""
        raise NotImplementedError()

    def determine_transform_to_use(self, data_format: BlockFormat) -> BatchFormat:
        """Determine which transform to use based on data format and implementation.

        We will infer and pick the best transform to use:
            * ``pandas`` data format prioritizes ``pandas`` transform if available.
            * ``arrow`` and ``numpy`` data format prioritizes ``numpy`` transform if available. # noqa: E501
            * Fall back to what's available if no preferred path found.
        """

        assert data_format in (
            "pandas",
            "arrow",
            "numpy",
        ), f"Unsupported data format: {data_format}"

        has_transform_pandas = (
            self.__class__._transform_pandas != Preprocessor._transform_pandas
        )
        has_transform_numpy = (
            self.__class__._transform_numpy != Preprocessor._transform_numpy
        )

        # Infer transform type by prioritizing native transformation to minimize
        # data conversion cost.
        if data_format == BlockFormat.PANDAS:
            # Perform native pandas transformation if possible.
            if has_transform_pandas:
                transform_type = BatchFormat.PANDAS
            elif has_transform_numpy:
                transform_type = BatchFormat.NUMPY
            else:
                raise NotImplementedError(
                    "None of `_transform_numpy` or `_transform_pandas` "
                    f"are implemented for dataset format `{data_format}`."
                )
        elif data_format == BlockFormat.ARROW or data_format == "numpy":
            # Arrow -> Numpy is more efficient
            if has_transform_numpy:
                transform_type = BatchFormat.NUMPY
            elif has_transform_pandas:
                transform_type = BatchFormat.PANDAS
            else:
                raise NotImplementedError(
                    "None of `_transform_numpy` or `_transform_pandas` "
                    f"are implemented for dataset format `{data_format}`."
                )

        return transform_type

    def _transform(self, dataset: Dataset) -> Dataset:
        # TODO(matt): Expose `batch_size` or similar configurability.
        # The default may be too small for some datasets and too large for others.

        dataset_format = dataset.dataset_format()
        if dataset_format not in (BlockFormat.PANDAS, BlockFormat.ARROW):
            raise ValueError(
                f"Unsupported Dataset format: '{dataset_format}'. Only 'pandas' "
                "and 'arrow' Dataset formats are supported."
            )

        transform_type = self.determine_transform_to_use(dataset_format)

        # Our user-facing batch format should only be pandas or NumPy, other
        # formats {arrow, simple} are internal.
<<<<<<< HEAD
        if transform_type == BatchFormat.PANDAS:
            return dataset.map_batches(
                self._transform_pandas, batch_format=BatchFormat.PANDAS
            )
        elif transform_type == BatchFormat.NUMPY:
            return dataset.map_batches(
                self._transform_numpy, batch_format=BatchFormat.NUMPY
=======
        kwargs = self._get_transform_config()
        if transform_type == "pandas":
            return dataset.map_batches(
                self._transform_pandas, batch_format="pandas", **kwargs
            )
        elif transform_type == "numpy":
            return dataset.map_batches(
                self._transform_numpy, batch_format="numpy", **kwargs
>>>>>>> c6d6cd9f
            )
        else:
            raise ValueError(
                "Invalid transform type returned from determine_transform_to_use; "
                f'"pandas" and "numpy" allowed, but got: {transform_type}'
            )

    def _get_transform_config(self) -> Dict[str, Any]:
        """Returns kwargs to be passed to :meth:`ray.data.Dataset.map_batches`.

        This can be implemented by subclassing preprocessors.
        """
        return {}

    def _transform_batch(self, data: "DataBatchType") -> "DataBatchType":
        # For minimal install to locally import air modules
        import pandas as pd
        import numpy as np
        from ray.air.util.data_batch_conversion import (
            convert_batch_type_to_pandas,
            _convert_batch_type_to_numpy,
        )

        try:
            import pyarrow
        except ImportError:
            pyarrow = None

        if isinstance(data, pd.DataFrame):
            data_format = BlockFormat.PANDAS
        elif pyarrow is not None and isinstance(data, pyarrow.Table):
            data_format = BlockFormat.ARROW
        elif isinstance(data, (dict, np.ndarray)):
            data_format = "numpy"
        else:
            raise NotImplementedError(
                "`transform_batch` is currently only implemented for Pandas "
                "DataFrames, pyarrow Tables, NumPy ndarray and dictionary of "
                f"ndarray. Got {type(data)}."
            )

        transform_type = self.determine_transform_to_use(data_format)

        if transform_type == BatchFormat.PANDAS:
            return self._transform_pandas(convert_batch_type_to_pandas(data))
        elif transform_type == BatchFormat.NUMPY:
            return self._transform_numpy(_convert_batch_type_to_numpy(data))

    @DeveloperAPI
    def _transform_pandas(self, df: "pd.DataFrame") -> "pd.DataFrame":
        """Run the transformation on a data batch in a Pandas DataFrame format."""
        raise NotImplementedError()

    @DeveloperAPI
    def _transform_numpy(
        self, np_data: Union["np.ndarray", Dict[str, "np.ndarray"]]
    ) -> Union["np.ndarray", Dict[str, "np.ndarray"]]:
        """Run the transformation on a data batch in a NumPy ndarray format."""
        raise NotImplementedError()<|MERGE_RESOLUTION|>--- conflicted
+++ resolved
@@ -248,24 +248,14 @@
 
         # Our user-facing batch format should only be pandas or NumPy, other
         # formats {arrow, simple} are internal.
-<<<<<<< HEAD
+        kwargs = self._get_transform_config()
         if transform_type == BatchFormat.PANDAS:
             return dataset.map_batches(
-                self._transform_pandas, batch_format=BatchFormat.PANDAS
+                self._transform_pandas, batch_format=BatchFormat.PANDAS, **kwargs
             )
         elif transform_type == BatchFormat.NUMPY:
             return dataset.map_batches(
-                self._transform_numpy, batch_format=BatchFormat.NUMPY
-=======
-        kwargs = self._get_transform_config()
-        if transform_type == "pandas":
-            return dataset.map_batches(
-                self._transform_pandas, batch_format="pandas", **kwargs
-            )
-        elif transform_type == "numpy":
-            return dataset.map_batches(
-                self._transform_numpy, batch_format="numpy", **kwargs
->>>>>>> c6d6cd9f
+                self._transform_numpy, batch_format=BatchFormat.NUMPY, **kwargs
             )
         else:
             raise ValueError(
