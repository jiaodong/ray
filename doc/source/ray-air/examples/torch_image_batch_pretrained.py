--- conflicted
+++ resolved
@@ -23,15 +23,10 @@
             transforms.Normalize(mean=[0.485, 0.456, 0.406], std=[0.229, 0.224, 0.225]),
         ]
     )
-<<<<<<< HEAD
     # Outer dimension is batch size such as (8, 256, 256, 3) -> (8, 3, 256, 256)
     transposed_torch_tensor = torch.Tensor(image_batch["image"].transpose(0, 3, 1, 2))
     image_batch["image"] = preprocess(transposed_torch_tensor).numpy()
     return image_batch
-=======
-    df.loc[:, "image"] = [preprocess(x).numpy() for x in df["image"]]
-    return df
->>>>>>> b5687a1a
 
 
 data_url = "s3://anonymous@air-example-data-2/1G-image-data-synthetic-raw"
