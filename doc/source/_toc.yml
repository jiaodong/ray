format: jb-book
root: index
parts:
  - caption: Overview
    chapters:
      - file: ray-overview/index
      - file: ray-overview/installation
      - file: ray-overview/ray-libraries

  - caption: Ray ML
    chapters:
      - file: data/dataset
        title: Ray Data
        sections:
          - file: data/getting-started
          - file: data/key-concepts
          - file: data/user-guide
          - file: data/examples/index
            sections:
              - file: data/examples/nyc_taxi_basic_processing
                title: Processing the NYC taxi dataset
              - file: data/examples/big_data_ingestion
                title: Large-scale ML Ingest
          - file: data/faq
          - file: data/package-ref
          - file: data/integrations

      - file: train/train
        title: Ray Train
        sections:
          - file: train/user_guide
          - file: train/examples
          - file: train/faq
          - file: train/architecture
          - file: train/api

      - file: tune/index
        title: Ray Tune
        sections:
          - file: tune/getting-started
          - file: tune/key-concepts
          - file: tune/tutorials/overview
            sections:
              - file: tune/tutorials/tune-lifecycle
                title: "How Tune Works"
              - file: tune/tutorials/tune-stopping
                title: "How to Stop and Resume"
              - file: tune/tutorials/tune-metrics
                title: "Using Callbacks and Metrics"
              - file: tune/tutorials/tune-distributed
                title: "Distributed Tuning"
              - file: tune/tutorials/tune-output
                title: "Logging Tune Runs"
              - file: tune/tutorials/tune-resources
                title: "Managing Resources"
              - file: tune/tutorials/tune-checkpoints
                title: "Working with Checkpoints"
              - file: tune/tutorials/tune-search-spaces
                title: "Using Search Spaces"
              - file: tune/tutorials/tune-advanced-tutorial
                title: "Understanding PBT"
              - file: tune/tutorials/tune-scalability
                title: "Scalability Benchmarks"
          - file: tune/examples/index
            sections:
              - file: tune/examples/tune-sklearn
                title: "Scikit-Learn Example"
              - file: tune/examples/tune_mnist_keras
                title: "Keras Example"
              - file: tune/examples/tune-pytorch-cifar
                title: "PyTorch Example"
              - file: tune/examples/tune-pytorch-lightning
                title: "PyTorch Lightning Example"
              - file: tune/examples/mxnet_example
                title: "MXNet Example"
              - file: tune/examples/tune-serve-integration-mnist
                title: "Ray Serve Example"
              - file: tune/examples/pbt_ppo_example
                title: "Ray RLlib Example"
              - file: tune/examples/tune-xgboost
                title: "XGBoost Example"
              - file: tune/examples/lightgbm_example
                title: "LightGBM Example"
              - file: tune/examples/horovod_simple
                title: "Horovod Example"
              - file: tune/examples/pbt_transformers
                title: "Huggingface Example"
              - file: tune/examples/tune-comet
                title: "Comet Example"
              - file: tune/examples/tune-wandb
                title: "Weights & Biases Example"
              - file: tune/examples/ax_example
                title: "Ax Example"
              - file: tune/examples/dragonfly_example
                title: "Dragonfly Example"
              - file: tune/examples/skopt_example
                title: "Skopt Example"
              - file: tune/examples/hyperopt_example
                title: "HyperOpt Example"
              - file: tune/examples/bayesopt_example
                title: "Bayesopt Example"
              - file: tune/examples/flaml_example
                title: "FLAML Example"
              - file: tune/examples/bohb_example
                title: "BOHB Example"
              - file: tune/examples/nevergrad_example
                title: "Nevergrad Example"
              - file: tune/examples/optuna_example
                title: "Optuna Example"
              - file: tune/examples/zoopt_example
                title: "ZOOpt Example"
              - file: tune/examples/sigopt_example
                title: "SigOpt Example"
              - file: tune/examples/hebo_example
                title: "HEBO Example"

          - file: tune/faq
          - file: tune/api_docs/overview.rst

      - file: serve/index
        title: Ray Serve
        sections:
          - file: serve/getting_started
          - file: serve/key-concepts
          - file: serve/user-guide
            sections:
              - file: serve/managing-deployments
              - file: serve/handling-dependencies
              - file: serve/http-guide
              - file: serve/http-adapters
              - file: serve/handle-guide
              - file: serve/ml-models
              - file: serve/deploying-serve
              - file: serve/monitoring
              - file: serve/performance
              - file: serve/deployment-graph
                sections:
                  - file: serve/deployment-graph/deployment-graph-e2e-tutorial
                  - file: serve/deployment-graph/chain_nodes_same_class_different_args
                  - file: serve/deployment-graph/combine_two_nodes_with_passing_input_parallel
<<<<<<< HEAD
                  - file: serve/deployment-graph/visualize_dag_during_development
=======
                  - file: serve/deployment-graph/control_flow_based_on_user_inputs
>>>>>>> 47709b33
          - file: serve/architecture
          - file: serve/tutorials/index
          - file: serve/faq
          - file: serve/package-ref

      - file: rllib/index
        title: Ray RLlib
        sections:
          - file: rllib/core-concepts
          - file: rllib/rllib-training
          - file: rllib/rllib-env
          - file: rllib/rllib-algorithms
          - file: rllib/user-guides
            sections:
              - file: rllib/rllib-models
              - file: rllib/rllib-concepts
              - file: rllib/rllib-sample-collection
              - file: rllib/rllib-offline
              - file: rllib/rllib-dev
          - file: rllib/rllib-examples
          - file: rllib/package_ref/index

      - file: workflows/concepts
        title: Ray Workflows
        sections:
          - file: workflows/basics
          - file: workflows/management
          - file: workflows/actors
          - file: workflows/metadata
          - file: workflows/events
          - file: workflows/comparison
          - file: workflows/advanced
          - file: workflows/package-ref
      - file: ray-more-libs/index
        title: More Ray ML Libraries
        sections:
          - file: ray-air/getting-started
            sections:
              - file: ray-air/key-concepts
              - file: ray-air/deployment
              - file: ray-air/check-ingest
              - file: ray-air/examples/index
                sections:
                  - file: ray-air/examples/analyze_tuning_results
                    title: "Analyze hyperparameter tuning results"
                  - file: ray-air/examples/torch_image_example
                  - file: ray-air/examples/torch_incremental_learning
                  - file: ray-air/examples/rl_serving_example
                  - file: ray-air/examples/upload_to_comet_ml
                  - file: ray-air/examples/upload_to_wandb
                  - file: ray-air/examples/lightgbm_example
                  - file: ray-air/examples/rl_online_example
                  - file: ray-air/examples/rl_offline_example
                  - file: ray-air/examples/sklearn_example
                  - file: ray-air/examples/xgboost_example
                  - file: ray-air/examples/huggingface_text_classification
                    title: "Fine-tune a 🤗 Transformers model"
                  - file: ray-air/examples/tfx_tabular_train_to_serve
                    title: "Train a Keras model with Tabular data and serve it"
              - file: ray-air/package-ref
          - file: ray-more-libs/joblib
          - file: ray-more-libs/lightgbm-ray
          - file: ray-more-libs/multiprocessing
          - file: ray-more-libs/ray-collective
          - file: ray-more-libs/ray-lightning
          - file: ray-core/examples/using-ray-with-pytorch-lightning
          - file: ray-more-libs/xgboost-ray
          - file: ray-core/examples/dask_xgboost/dask_xgboost
          - file: ray-core/examples/modin_xgboost/modin_xgboost

  - caption: Ray Core
    chapters:
      - file: ray-core/walkthrough
        title: Getting Started
      - file: ray-core/key-concepts
        title: "Key Concepts"
      - file: ray-core/user-guide
        title: "User Guides"
      - file: ray-core/examples/overview
        title: "Examples"
        sections:
          - file: ray-core/examples/plot_example-a3c
          - file: ray-core/examples/plot_example-lm
          - file: ray-core/examples/plot_hyperparameter
          - file: ray-core/examples/plot_parameter_server
          - file: ray-core/examples/plot_pong_example
      - file: ray-core/package-ref

  - caption: Ray Clusters
    chapters:
      - file: cluster/index
      - file: cluster/quickstart
      - file: cluster/key-concepts
      - file: cluster/user-guide
      - file: cluster/cloud
      - file: cluster/deploy
      - file: cluster/api
      - file: cluster/usage-stats

  - caption: References
    chapters:
      - file: ray-references/api

  - caption: Developer Guides
    chapters:
      - file: ray-contribute/getting-involved
        sections:
          - file: ray-contribute/development
          - file: ray-contribute/docs
          - file: ray-contribute/fake-autoscaler
          - file: ray-core/examples/testing-tips
      - file: ray-core/configure
      - file: ray-observability/index
      - file: ray-contribute/whitepaper

# TODO: Add examples section<|MERGE_RESOLUTION|>--- conflicted
+++ resolved
@@ -138,11 +138,8 @@
                   - file: serve/deployment-graph/deployment-graph-e2e-tutorial
                   - file: serve/deployment-graph/chain_nodes_same_class_different_args
                   - file: serve/deployment-graph/combine_two_nodes_with_passing_input_parallel
-<<<<<<< HEAD
+                  - file: serve/deployment-graph/control_flow_based_on_user_inputs
                   - file: serve/deployment-graph/visualize_dag_during_development
-=======
-                  - file: serve/deployment-graph/control_flow_based_on_user_inputs
->>>>>>> 47709b33
           - file: serve/architecture
           - file: serve/tutorials/index
           - file: serve/faq
