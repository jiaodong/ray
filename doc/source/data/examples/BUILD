load("//bazel:python.bzl", "py_test_run_all_notebooks")

filegroup(
    name = "data_examples",
    srcs = glob(["*.ipynb"]),
    visibility = ["//doc:__subpackages__"]
)

# --------------------------------------------------------------------
# Test all doc/source/data/examples notebooks.
# --------------------------------------------------------------------

# big_data_ingestion.ipynb is not tested right now due to large resource requirements
# and a need of a general overhaul.

py_test_run_all_notebooks(
    size = "medium",
    include = ["*.ipynb"],
    exclude = [
        "big_data_ingestion.ipynb",
        "nyc_taxi_basic_processing.ipynb", # REGRESSION
    ],
    data = ["//doc/source/data/examples:data_examples"],
<<<<<<< HEAD
    tags = ["exclusive", "team:ml"],
    allow_empty = True  # REGRESSION
=======
    tags = ["exclusive", "team:ml"]
>>>>>>> 02948a03
)<|MERGE_RESOLUTION|>--- conflicted
+++ resolved
@@ -21,10 +21,5 @@
         "nyc_taxi_basic_processing.ipynb", # REGRESSION
     ],
     data = ["//doc/source/data/examples:data_examples"],
-<<<<<<< HEAD
-    tags = ["exclusive", "team:ml"],
-    allow_empty = True  # REGRESSION
-=======
     tags = ["exclusive", "team:ml"]
->>>>>>> 02948a03
 )