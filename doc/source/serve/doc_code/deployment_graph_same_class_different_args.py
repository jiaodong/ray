--- conflicted
+++ resolved
@@ -1,14 +1,9 @@
 import ray
 from ray import serve
-<<<<<<< HEAD
-from ray.dag.input_node import InputNode
-=======
 from ray.serve.deployment_graph import InputNode
->>>>>>> 78688a09
 
 
 ray.init()
-serve.start()
 
 
 @serve.deployment
